#
# Parameter sets from papers
#
"""
<<<<<<< HEAD
Parameter sets from papers. The 'citation' entry provides a reference to the appropriate
paper in the file "pybamm/CITATIONS.txt". To see which parameter sets have been used in
your simulation, add the line "pybamm.print_citations()" to your script.
=======
Parameter sets from papers:

Lithium-ion
-----------
Marquis2019
    Scott G. Marquis, Valentin Sulzer, Robert Timms, Colin P. Please, and S. Jon
    Chapman. "An asymptotic derivation of a single particle model with electrolyte."
    `arXiv preprint arXiv:1905.12553 <https://arxiv.org/abs/1905.12553>`_ (2019).

NCA_Kim2011
    Kim, G. H., Smith, K., Lee, K. J., Santhanagopalan, S., & Pesaran, A.
    (2011). Multi-domain modeling of lithium-ion batteries encompassing
    multi-physics in varied length scales. Journal of The Electrochemical
    Society, 158(8), A955-A969.

Lead-acid
---------
Sulzer2019
    V. Sulzer, S. J. Chapman, C. P. Please, D. A. Howey, and C. W.Monroe, “Faster
    lead-acid battery simulations from porous-electrode theory: Part I. Physical model.”
    `Journal of the Electrochemical Society <https://doi.org/10.1149/2.0301910jes>`_,
    166(12), 2363 (2019).
>>>>>>> c1101ba2
"""

#
# Lithium-ion
#
Marquis2019 = {
    "chemistry": "lithium-ion",
    "cell": "kokam_Marquis2019",
    "anode": "graphite_mcmb2528_Marquis2019",
    "separator": "separator_Marquis2019",
    "cathode": "lico2_Marquis2019",
    "electrolyte": "lipf6_Marquis2019",
    "experiment": "1C_discharge_from_full_Marquis2019",
    "citation": "marquis2019asymptotic",
}

NCA_Kim2011 = {
    "chemistry": "lithium-ion",
    "cell": "Kim2011",
    "anode": "graphite_Kim2011",
    "separator": "separator_Kim2011",
    "cathode": "nca_Kim2011",
    "electrolyte": "lipf6_Kim2011",
    "experiment": "1C_discharge_from_full_Kim2011",
}

#
# Lead-acid
#
Sulzer2019 = {
    "chemistry": "lead-acid",
    "cell": "BBOXX_Sulzer2019",
    "anode": "lead_Sulzer2019",
    "separator": "agm_Sulzer2019",
    "cathode": "lead_dioxide_Sulzer2019",
    "electrolyte": "sulfuric_acid_Sulzer2019",
    "experiment": "1C_discharge_from_full",
    "citation": "sulzer2019physical",
}<|MERGE_RESOLUTION|>--- conflicted
+++ resolved
@@ -2,34 +2,9 @@
 # Parameter sets from papers
 #
 """
-<<<<<<< HEAD
 Parameter sets from papers. The 'citation' entry provides a reference to the appropriate
 paper in the file "pybamm/CITATIONS.txt". To see which parameter sets have been used in
 your simulation, add the line "pybamm.print_citations()" to your script.
-=======
-Parameter sets from papers:
-
-Lithium-ion
------------
-Marquis2019
-    Scott G. Marquis, Valentin Sulzer, Robert Timms, Colin P. Please, and S. Jon
-    Chapman. "An asymptotic derivation of a single particle model with electrolyte."
-    `arXiv preprint arXiv:1905.12553 <https://arxiv.org/abs/1905.12553>`_ (2019).
-
-NCA_Kim2011
-    Kim, G. H., Smith, K., Lee, K. J., Santhanagopalan, S., & Pesaran, A.
-    (2011). Multi-domain modeling of lithium-ion batteries encompassing
-    multi-physics in varied length scales. Journal of The Electrochemical
-    Society, 158(8), A955-A969.
-
-Lead-acid
----------
-Sulzer2019
-    V. Sulzer, S. J. Chapman, C. P. Please, D. A. Howey, and C. W.Monroe, “Faster
-    lead-acid battery simulations from porous-electrode theory: Part I. Physical model.”
-    `Journal of the Electrochemical Society <https://doi.org/10.1149/2.0301910jes>`_,
-    166(12), 2363 (2019).
->>>>>>> c1101ba2
 """
 
 #
@@ -54,6 +29,7 @@
     "cathode": "nca_Kim2011",
     "electrolyte": "lipf6_Kim2011",
     "experiment": "1C_discharge_from_full_Kim2011",
+    "citation": "kim2011multi",
 }
 
 #
