#
# Interface for discretisation
#
import pybamm

import numpy as np
from scipy.sparse import block_diag, csr_matrix


class Discretisation(object):
    """The discretisation class, with methods to process a model and replace
    Spatial Operators with Matrices and Variables with StateVectors

    Parameters
    ----------
    mesh : pybamm.Mesh
            contains all submeshes to be used on each domain
    spatial_methods : dict
            a dictionary of the spatial method to be used on each
            domain. The keys correspond to the keys in a pybamm.Model
    """

    def __init__(self, mesh=None, spatial_methods=None):
        self._mesh = mesh
        if mesh is None:
            self._spatial_methods = {}
        else:
            # Unpack macroscale to the constituent subdomains
            if "macroscale" in spatial_methods.keys():
                method = spatial_methods["macroscale"]
                spatial_methods["negative electrode"] = method
                spatial_methods["separator"] = method
                spatial_methods["positive electrode"] = method
            self._spatial_methods = {
                dom: method(mesh) for dom, method in spatial_methods.items()
            }
        self.bcs = {}
        self._y_slices = {}
        self._discretised_symbols = {}

    @property
    def mesh(self):
        return self._mesh

    @property
    def bcs(self):
        return self._bcs

    @bcs.setter
    def bcs(self, value):
        self._bcs = value
        # reset discretised_symbols
        self._discretised_symbols = {}

    def process_model(self, model, inplace=True):
        """Discretise a model.
        Currently inplace, could be changed to return a new model.

        Parameters
        ----------
        model : :class:`pybamm.BaseModel`
            Model to dicretise. Must have attributes rhs, initial_conditions and
            boundary_conditions (all dicts of {variable: equation})
        inplace: bool, optional
            If True, discretise the model in place. Otherwise, return a new
            discretised model. Default is True.

        Returns
        -------
        model_disc : :class:`pybamm.BaseModel`
            The discretised model. Note that if ``inplace`` is True, model will
            have also been discretised in place so model == model_disc. If
            ``inplace`` is False, model != model_disc

        """
        pybamm.logger.info("Start discretising {}".format(model.name))

        # Prepare discretisation
        # set variables (we require the full variable not just id)
        variables = list(model.rhs.keys()) + list(model.algebraic.keys())

        # Set the y split for variables
        self.set_variable_slices(variables)

        # set boundary conditions (only need key ids for boundary_conditions)
        self.bcs = self.process_boundary_conditions(model)

        # set up inplace vs not inplace
        if inplace:
            # any changes to model_disc attributes will change model attributes
            # since they point to the same object
            model_disc = model
        else:
            # create a blank model so that original model is unchanged
            model_disc = pybamm.BaseModel()

        # Process initial condtions
        ics, concat_ics = self.process_initial_conditions(model)
        model_disc.initial_conditions = ics
        model_disc.concatenated_initial_conditions = concat_ics

        # Process parabolic and elliptic equations
        rhs, concat_rhs, alg, concat_alg = self.process_rhs_and_algebraic(model)
        model_disc.rhs, model_disc.concatenated_rhs = rhs, concat_rhs
        model_disc.algebraic, model_disc.concatenated_algebraic = alg, concat_alg

        # Discretise variables (applying boundary conditions)
        # Note that we **do not** discretise the keys of model.rhs,
        # model.initial_conditions and model.boundary_conditions
        model_disc.variables = self.process_dict(model.variables)

        # Process events
        processed_events = [None] * len(model.events)
        for idx, event in enumerate(model.events):
            processed_events[idx] = self.process_symbol(event)
        model_disc.events = processed_events

        # Create mass matrix
        model_disc.mass_matrix = self.create_mass_matrix(model)

        # Check that resulting model makes sense
        self.check_model(model_disc)

        pybamm.logger.info("Finish discretising {}".format(model.name))

        return model_disc

    def set_variable_slices(self, variables):
        """Sets the slicing for variables.

        variables : iterable of :class:`pybamm.Variables`
            The variables for which to set slices
        """
        # Unpack symbols in variables that are concatenations of variables
        unpacked_variables = []
        for symbol in variables:
            if isinstance(symbol, pybamm.Concatenation):
                unpacked_variables.extend([var for var in symbol.children])
            else:
                unpacked_variables.append(symbol)
        # Set up y_slices
        y_slices = {variable.id: None for variable in unpacked_variables}
        start = 0
        end = 0
        # Iterate through unpacked variables, adding appropriate slices to y_slices
        for variable in unpacked_variables:
            # If domain is empty then variable has size 1
            if variable.domain == []:
                end += 1
            # Otherwise, add up the size of all the domains in variable.domain
            else:
                for dom in variable.domain:
                    for submesh in self._spatial_methods[dom].mesh[dom]:
                        end += submesh.npts_for_broadcast
            y_slices[variable.id] = slice(start, end)
            start = end
        self._y_slices = y_slices

        assert isinstance(self._y_slices, dict), ValueError(
            """y_slices should be dict, not {}""".format(type(self._y_slices))
        )

        # reset discretised_symbols
        self._discretised_symbols = {}

    def process_initial_conditions(self, model):
        """Discretise model initial_conditions.

        Parameters
        ----------
        model : :class:`pybamm.BaseModel`
            Model to dicretise. Must have attributes rhs, initial_conditions and
            boundary_conditions (all dicts of {variable: equation})

        Returns
        -------
        tuple
            Tuple of processed_initial_conditions (dict of initial conditions) and
            concatenated_initial_conditions (numpy array of concatenated initial
            conditions)

        """
        # Discretise initial conditions
        processed_initial_conditions = self.process_dict(model.initial_conditions)

        # Concatenate initial conditions into a single vector
        # check that all initial conditions are set
        processed_concatenated_initial_conditions = self._concatenate_in_order(
            processed_initial_conditions, check_complete=True
        ).evaluate(0, None)

        return processed_initial_conditions, processed_concatenated_initial_conditions

    def process_boundary_conditions(self, model):
        """Discretise model boundary_conditions, also converting keys to ids

        Parameters
        ----------
        model : :class:`pybamm.BaseModel`
            Model to dicretise. Must have attributes rhs, initial_conditions and
            boundary_conditions (all dicts of {variable: equation})

        Returns
        -------
        dict
            Dictionary of processed boundary conditions

        """
        processed_bcs = {}
        for key, bcs in model.boundary_conditions.items():
            processed_bcs[key.id] = {}
            for side, bc in bcs.items():
                eqn, typ = bc
                processed_eqn = self.process_symbol(eqn)
                processed_bcs[key.id][side] = (processed_eqn, typ)

        return processed_bcs

    def process_rhs_and_algebraic(self, model):
        """Discretise model equations - differential ('rhs') and algebraic.

        Parameters
        ----------
        model : :class:`pybamm.BaseModel`
            Model to dicretise. Must have attributes rhs, initial_conditions and
            boundary_conditions (all dicts of {variable: equation})

        Returns
        -------
        tuple
            Tuple of processed_rhs (dict of processed differential equations),
            processed_concatenated_rhs, processed_algebraic (dict of processed algebraic
            equations) and processed_concatenated_algebraic

        """
        # Discretise right-hand sides, passing domain from variable
        processed_rhs = self.process_dict(model.rhs)
        # Concatenate rhs into a single state vector

        # Need to concatenate in order as the ordering of equations could be different
        # in processed_rhs and model.rhs (for Python Version <= 3.5)
        processed_concatenated_rhs = self._concatenate_in_order(processed_rhs)

        # Discretise and concatenate algebraic equations
        processed_algebraic = self.process_dict(model.algebraic)

        processed_concatenated_algebraic = self._concatenate_in_order(
            processed_algebraic
        )

        return (
            processed_rhs,
            processed_concatenated_rhs,
            processed_algebraic,
            processed_concatenated_algebraic,
        )

    def create_mass_matrix(self, model):
        """Creates mass matrix of the discretised model.
        Note that the model is assumed to be of the form M*y_dot = f(t,y), where
        M is the (possibly singular) mass matrix.

        Parameters
        ----------
        model : :class:`pybamm.BaseModel`
            Discretised model. Must have attributes rhs, initial_conditions and
            boundary_conditions (all dicts of {variable: equation})

        Returns
        -------
        :class:`pybamm.Matrix`
            The mass matrix
        """
        # Create list of mass matrices for each equation to be put into block
        # diagonal mass matrix for the model
        mass_list = []

        # get a list of model rhs variables that are sorted according to
        # where they are in the state vector
        model_variables = model.rhs.keys()
        model_slices = []
        for v in model_variables:
            if isinstance(v, pybamm.Concatenation):
                model_slices.append(
                    slice(
                        self._y_slices[v.children[0].id].start,
                        self._y_slices[v.children[-1].id].stop,
                    )
                )
            else:
                model_slices.append(self._y_slices[v.id])
        sorted_model_variables = [
            v for _, v in sorted(zip(model_slices, model_variables))
        ]

        # Process mass matrices for the differential equations
        for var in sorted_model_variables:
            if var.domain == []:
                # If variable domain empty then mass matrix is just 1
                mass_list.append(1.0)
            else:
                mass_list.append(
                    self._spatial_methods[var.domain[0]]
                    .mass_matrix(var, self.bcs)
                    .entries
                )

        # Create lumped mass matrix (of zeros) of the correct shape for the
        # discretised algebraic equations
        if model.algebraic.keys():
            y0 = model.concatenated_initial_conditions
            mass_algebraic_size = model.concatenated_algebraic.evaluate(0, y0).shape[0]
            mass_algebraic = csr_matrix((mass_algebraic_size, mass_algebraic_size))
            mass_list.append(mass_algebraic)

        # Create block diagonal (sparse) mass matrix
        mass_matrix = block_diag(mass_list)

        return pybamm.Matrix(mass_matrix)

    def process_dict(self, var_eqn_dict):
        """Discretise a dictionary of {variable: equation}, broadcasting if necessary
        (can be model.rhs, model.initial_conditions or model.variables).

        Parameters
        ----------
        var_eqn_dict : dict
            Equations ({variable: equation} dict) to dicretise
            (can be model.rhs, model.initial_conditions or model.variables)

        Returns
        -------
        new_var_eqn_dict : dict
            Discretised equations

        """
        new_var_eqn_dict = {}
        for eqn_key, eqn in var_eqn_dict.items():
            # Broadcast if the equation evaluates to a number(e.g. Scalar)

            if eqn.evaluates_to_number():
                if not isinstance(eqn_key, str):
                    if eqn_key.domain == []:
                        eqn = pybamm.Broadcast(eqn, eqn_key.domain)
                    else:
                        eqn = self._spatial_methods[eqn_key.domain[0]].broadcast(
                            eqn, eqn_key.domain
                        )

            new_var_eqn_dict[eqn_key] = self.process_symbol(eqn)

            # note we are sending in the key.id here so we don't have to
            # keep calling .id
        return new_var_eqn_dict

    def process_symbol(self, symbol):
        """Discretise operators in model equations.
        If a symbol has already been discretised, the stored value is returned.

        Parameters
        ----------
        symbol : :class:`pybamm.expression_tree.symbol.Symbol`
            Symbol to discretise

        Returns
        -------
        :class:`pybamm.expression_tree.symbol.Symbol`
            Discretised symbol

        """
        pybamm.logger.debug("Discretise {!s}".format(symbol))
<<<<<<< HEAD
        try:
            return self._discretised_symbols[symbol.id]
        except KeyError:
            discretised_symbol = self._process_symbol(symbol)
            self._discretised_symbols[symbol.id] = discretised_symbol
            return discretised_symbol

    def _process_symbol(self, symbol):
        """ See :meth:`Discretisation.process_symbol()`. """
=======

        if symbol.domain != []:
            spatial_method = self._spatial_methods[symbol.domain[0]]

>>>>>>> 7af87460
        if isinstance(symbol, pybamm.BinaryOperator):
            # Pre-process children
            left, right = symbol.children
            disc_left = self.process_symbol(left)
            disc_right = self.process_symbol(right)
            if symbol.domain == []:
                return symbol.__class__(disc_left, disc_right)
            else:
                return spatial_method.process_binary_operators(
                    symbol, left, right, disc_left, disc_right
                )
        elif isinstance(symbol, pybamm.UnaryOperator):
            child = symbol.child
            disc_child = self.process_symbol(child)
            if child.domain != []:
                child_spatial_method = self._spatial_methods[child.domain[0]]
            if isinstance(symbol, pybamm.Gradient):
                return child_spatial_method.gradient(child, disc_child, self._bcs)

            elif isinstance(symbol, pybamm.Divergence):
                return child_spatial_method.divergence(child, disc_child, self._bcs)

            elif isinstance(symbol, pybamm.IndefiniteIntegral):
                return child_spatial_method.indefinite_integral(
                    child.domain, child, disc_child
                )

<<<<<<< HEAD
        elif isinstance(symbol, pybamm.Gradient):
            child = symbol.children[0]
            discretised_child = self.process_symbol(child)
            return self._spatial_methods[child.domain[0]].gradient(
                child, discretised_child, self.bcs
            )

        elif isinstance(symbol, pybamm.Divergence):
            child = symbol.children[0]
            discretised_child = self.process_symbol(child)
            return self._spatial_methods[child.domain[0]].divergence(
                child, discretised_child, self.bcs
            )
=======
            elif isinstance(symbol, pybamm.Integral):
                return child_spatial_method.integral(child.domain, child, disc_child)

            elif isinstance(symbol, pybamm.Broadcast):
                # Broadcast new_child to the domain specified by symbol.domain
                # Different discretisations may broadcast differently
                if symbol.domain == []:
                    symbol = disc_child * pybamm.Vector(np.array([1]))
                else:
                    symbol = spatial_method.broadcast(disc_child, symbol.domain)
                return symbol
>>>>>>> 7af87460

            elif isinstance(symbol, pybamm.BoundaryOperator):
                return child_spatial_method.boundary_value_or_flux(symbol, disc_child)

            else:
                return symbol._unary_new_copy(disc_child)

        elif isinstance(symbol, pybamm.Variable):
            return pybamm.StateVector(self._y_slices[symbol.id], domain=symbol.domain)

        elif isinstance(symbol, pybamm.SpatialVariable):
            return spatial_method.spatial_variable(symbol)

        elif isinstance(symbol, pybamm.Concatenation):
            new_children = [self.process_symbol(child) for child in symbol.children]
            new_symbol = pybamm.DomainConcatenation(new_children, self.mesh)

            return new_symbol

        else:
            # Backup option: return new copy of the object
            try:
                return symbol.new_copy()
            except NotImplementedError:
                raise NotImplementedError(
                    "Cannot discretise symbol of type '{}'".format(type(symbol))
                )

    def concatenate(self, *symbols):
        return pybamm.NumpyConcatenation(*symbols)

    def _concatenate_in_order(self, var_eqn_dict, check_complete=False):
        """
        Concatenate a dictionary of {variable: equation} using self._y_slices

        The keys/variables in `var_eqn_dict` must be the same as the ids in
        `self._y_slices`.
        The resultant concatenation is ordered according to the ordering of the slice
        values in `self._y_slices`

        Parameters
        ----------
        var_eqn_dict : dict
            Equations ({variable: equation} dict) to dicretise

                Returns
        -------
        var_eqn_dict : dict
            Discretised right-hand side equations

        """
        # Unpack symbols in variables that are concatenations of variables
        unpacked_variables = []
        slices = []
        for symbol in var_eqn_dict.keys():
            if isinstance(symbol, pybamm.Concatenation):
                unpacked_variables.extend([var for var in symbol.children])
                slices.append(
                    slice(
                        self._y_slices[symbol.children[0].id].start,
                        self._y_slices[symbol.children[-1].id].stop,
                    )
                )
            else:
                unpacked_variables.append(symbol)
                slices.append(self._y_slices[symbol.id])

        if check_complete:
            # Check keys from the given var_eqn_dict against self._y_slices
            ids = {v.id for v in unpacked_variables}
            if ids != self._y_slices.keys():
                given_variable_names = [v.name for v in var_eqn_dict.keys()]
                raise pybamm.ModelError(
                    "Initial conditions are insufficient. Only "
                    "provided for {} ".format(given_variable_names)
                )

        equations = list(var_eqn_dict.values())

        # sort equations according to slices
        sorted_equations = [eq for _, eq in sorted(zip(slices, equations))]

        return self.concatenate(*sorted_equations)

    def check_model(self, model):
        """ Perform some basic checks to make sure the discretised model makes sense."""
        # Check initial conditions are a numpy array
        # Individual
        for var, eqn in model.initial_conditions.items():
            assert type(eqn.evaluate(0, None)) is np.ndarray, pybamm.ModelError(
                """
                initial_conditions must be numpy array after discretisation but they are
                {} for variable '{}'.
                """.format(
                    type(eqn.evaluate(0, None)), var
                )
            )
        # Concatenated
        assert (
            type(model.concatenated_initial_conditions) is np.ndarray
        ), pybamm.ModelError(
            """
            Concatenated initial_conditions must be numpy array after discretisation but
            they are {}.
            """.format(
                type(model.concatenated_initial_conditions)
            )
        )

        # Check initial conditions and rhs have the same shape
        y0 = model.concatenated_initial_conditions
        # Individual
        for var in model.rhs.keys():
            assert (
                model.rhs[var].evaluate(0, y0).shape
                == model.initial_conditions[var].evaluate(0, None).shape
            ), pybamm.ModelError(
                """
                rhs and initial_conditions must have the same shape after discretisation
                but rhs.shape = {} and initial_conditions.shape = {} for variable '{}'.
                """.format(
                    model.rhs[var].evaluate(0, y0).shape,
                    model.initial_conditions[var].evaluate(0, None).shape,
                    var,
                )
            )
        # Concatenated
        assert (
            model.concatenated_rhs.evaluate(0, y0).shape[0]
            + model.concatenated_algebraic.evaluate(0, y0).shape[0]
            == y0.shape[0]
        ), pybamm.ModelError(
            """
            Concatenation of (rhs, algebraic) and initial_conditions must have the
            same shape after discretisation but rhs.shape = {}, algebraic.shape = {},
            and initial_conditions.shape = {}.
            """.format(
                model.concatenated_rhs.evaluate(0, y0).shape,
                model.concatenated_algebraic.evaluate(0, y0).shape,
                y0.shape,
            )
        )

        # Check variables in variable list against rhs
        # Be lenient with size check if the variable in model.variables is broadcasted
        # If broadcasted, variable is a multiplication with a vector of ones
        for rhs_var in model.rhs.keys():
            if rhs_var.name in model.variables.keys():
                var = model.variables[rhs_var.name]
                if not (
                    model.rhs[rhs_var].evaluate(0, y0).shape
                    == var.evaluate(0, y0).shape
                    or isinstance(var, pybamm.Concatenation)
                    or (
                        isinstance(var, pybamm.Multiplication)
                        and isinstance(var.right, pybamm.Vector)
                        and np.all(var.right.entries == 1)
                    )
                ):
                    raise pybamm.ModelError(
                        """
                    variable and its eqn must have the same shape after discretisation
                    but variable.shape = {} and rhs.shape = {} for variable '{}'.
                    """.format(
                            var.evaluate(0, y0).shape,
                            model.rhs[rhs_var].evaluate(0, y0).shape,
                            var,
                        )
                    )<|MERGE_RESOLUTION|>--- conflicted
+++ resolved
@@ -369,7 +369,6 @@
 
         """
         pybamm.logger.debug("Discretise {!s}".format(symbol))
-<<<<<<< HEAD
         try:
             return self._discretised_symbols[symbol.id]
         except KeyError:
@@ -379,12 +378,10 @@
 
     def _process_symbol(self, symbol):
         """ See :meth:`Discretisation.process_symbol()`. """
-=======
 
         if symbol.domain != []:
             spatial_method = self._spatial_methods[symbol.domain[0]]
 
->>>>>>> 7af87460
         if isinstance(symbol, pybamm.BinaryOperator):
             # Pre-process children
             left, right = symbol.children
@@ -402,31 +399,16 @@
             if child.domain != []:
                 child_spatial_method = self._spatial_methods[child.domain[0]]
             if isinstance(symbol, pybamm.Gradient):
-                return child_spatial_method.gradient(child, disc_child, self._bcs)
+                return child_spatial_method.gradient(child, disc_child, self.bcs)
 
             elif isinstance(symbol, pybamm.Divergence):
-                return child_spatial_method.divergence(child, disc_child, self._bcs)
+                return child_spatial_method.divergence(child, disc_child, self.bcs)
 
             elif isinstance(symbol, pybamm.IndefiniteIntegral):
                 return child_spatial_method.indefinite_integral(
                     child.domain, child, disc_child
                 )
 
-<<<<<<< HEAD
-        elif isinstance(symbol, pybamm.Gradient):
-            child = symbol.children[0]
-            discretised_child = self.process_symbol(child)
-            return self._spatial_methods[child.domain[0]].gradient(
-                child, discretised_child, self.bcs
-            )
-
-        elif isinstance(symbol, pybamm.Divergence):
-            child = symbol.children[0]
-            discretised_child = self.process_symbol(child)
-            return self._spatial_methods[child.domain[0]].divergence(
-                child, discretised_child, self.bcs
-            )
-=======
             elif isinstance(symbol, pybamm.Integral):
                 return child_spatial_method.integral(child.domain, child, disc_child)
 
@@ -438,7 +420,6 @@
                 else:
                     symbol = spatial_method.broadcast(disc_child, symbol.domain)
                 return symbol
->>>>>>> 7af87460
 
             elif isinstance(symbol, pybamm.BoundaryOperator):
                 return child_spatial_method.boundary_value_or_flux(symbol, disc_child)
