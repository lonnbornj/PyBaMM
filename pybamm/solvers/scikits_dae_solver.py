#
# Solver class using Scipy's adaptive time stepper
#
import pybamm

import numpy as np
import importlib
import scipy.sparse as sparse

scikits_odes_spec = importlib.util.find_spec("scikits")
if scikits_odes_spec is not None:
    scikits_odes_spec = importlib.util.find_spec("scikits.odes")
    if scikits_odes_spec is not None:
        scikits_odes = importlib.util.module_from_spec(scikits_odes_spec)
        scikits_odes_spec.loader.exec_module(scikits_odes)


class ScikitsDaeSolver(pybamm.DaeSolver):
    """Solve a discretised model, using scikits.odes.

    Parameters
    ----------
    method : str, optional
        The method to use in solve_ivp (default is "BDF")
    rtol : float, optional
        The relative tolerance for the solver (default is 1e-6).
    atol : float, optional
        The absolute tolerance for the solver (default is 1e-6).
    root_method : str, optional
        The method to use to find initial conditions (default is "lm")
    root_tol : float, optional
        The tolerance for the initial-condition solver (default is 1e-8).
    max_steps: int, optional
        The maximum number of steps the solver will take before terminating
        (default is 1000).
    """

    def __init__(
        self,
        method="ida",
        rtol=1e-6,
        atol=1e-6,
        root_method="lm",
        root_tol=1e-6,
        max_steps=1000,
    ):
        if scikits_odes_spec is None:
            raise ImportError("scikits.odes is not installed")

<<<<<<< HEAD
        super().__init__(method, tol, root_method, root_tol, max_steps)
        self.name = "Scikits DAE"
=======
        super().__init__(method, rtol, atol, root_method, root_tol, max_steps)
>>>>>>> 79c9d349

    def integrate(
        self, residuals, y0, t_eval, events=None, mass_matrix=None, jacobian=None
    ):
        """
        Solve a DAE model defined by residuals with initial conditions y0.

        Parameters
        ----------
        residuals : method
            A function that takes in t, y and ydot and returns the residuals of the
            equations
        y0 : numeric type
            The initial conditions
        t_eval : numeric type
            The times at which to compute the solution
        events : method, optional
            A function that takes in t and y and returns conditions for the solver to
            stop
        mass_matrix : array_like, optional
            The (sparse) mass matrix for the chosen spatial method.
        jacobian : method, optional
            A function that takes in t and y and returns the Jacobian. If
            None, the solver will approximate the Jacobian.
            (see `SUNDIALS docs. <https://computation.llnl.gov/projects/sundials>`).
        """

        def eqsres(t, y, ydot, return_residuals):
            return_residuals[:] = residuals(t, y, ydot)

        def rootfn(t, y, ydot, return_root):
            return_root[:] = [event(t, y) for event in events]

        extra_options = {
            "old_api": False,
            "rtol": self.rtol,
            "atol": self.atol,
            "max_steps": self.max_steps,
        }

        if jacobian:
            jac_y0_t0 = jacobian(t_eval[0], y0)
            if sparse.issparse(jac_y0_t0):

                def jacfn(t, y, ydot, residuals, cj, J):
                    jac_eval = jacobian(t, y) - cj * mass_matrix
                    J[:][:] = jac_eval.toarray()

            else:

                def jacfn(t, y, ydot, residuals, cj, J):
                    jac_eval = jacobian(t, y) - cj * mass_matrix
                    J[:][:] = jac_eval

            extra_options.update({"jacfn": jacfn})

        if events:
            extra_options.update({"rootfn": rootfn, "nr_rootfns": len(events)})

        # solver works with ydot0 set to zero
        ydot0 = np.zeros_like(y0)

        # set up and solve
        dae_solver = scikits_odes.dae(self.method, eqsres, **extra_options)
        sol = dae_solver.solve(t_eval, y0, ydot0)

        # return solution, we need to tranpose y to match scipy's interface
        if sol.flag in [0, 2]:
            # 0 = solved for all t_eval
            if sol.flag == 0:
                termination = "final time"
            # 2 = found root(s)
            elif sol.flag == 2:
                termination = "event"
            return pybamm.Solution(
                sol.values.t,
                np.transpose(sol.values.y),
                sol.roots.t,
                np.transpose(sol.roots.y),
                termination,
            )
        else:
            raise pybamm.SolverError(sol.message)<|MERGE_RESOLUTION|>--- conflicted
+++ resolved
@@ -47,12 +47,8 @@
         if scikits_odes_spec is None:
             raise ImportError("scikits.odes is not installed")
 
-<<<<<<< HEAD
-        super().__init__(method, tol, root_method, root_tol, max_steps)
+        super().__init__(method, rtol, atol, root_method, root_tol, max_steps)
         self.name = "Scikits DAE"
-=======
-        super().__init__(method, rtol, atol, root_method, root_tol, max_steps)
->>>>>>> 79c9d349
 
     def integrate(
         self, residuals, y0, t_eval, events=None, mass_matrix=None, jacobian=None
