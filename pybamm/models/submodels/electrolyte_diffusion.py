#
# Equation classes for the electrolyte concentration
#
from __future__ import absolute_import, division
from __future__ import print_function, unicode_literals
import pybamm

import numpy as np


class StefanMaxwell(pybamm.SubModel):
    """"A class that generates the expression tree for Stefan-Maxwell Diffusion in the
    electrolyte.

    Parameters
    ----------
    set_of_parameters : parameter class
        The parameters to use for this submodel

    *Extends:* :class:`pybamm.SubModel`
    """

    def __init__(self, set_of_parameters):
        super().__init__(set_of_parameters)

<<<<<<< HEAD
    def set_differential_system(self, c_e, variables):
=======
    def set_differential_system(self, c_e, reactions, epsilon=None):
>>>>>>> b4a9330d
        """
        PDE system for Stefan-Maxwell diffusion in the electrolyte

        Parameters
        ----------
        c_e : :class:`pybamm.Concatenation`
<<<<<<< HEAD
            The eletrolyte concentration variable
        variables : dict
            Dictionary of {string: :class:`pybamm.Symbol`}, which can be read to find
            already-calculated variables
        """
        param = self.set_of_parameters

        # Unpack variables
        j = variables["Interfacial current density"]

        # if porosity is not provided, use the input parameter
        try:
            epsilon = variables["Porosity"]
            deps_dt = variables["Porosity change"]
        except KeyError:
=======
            Eletrolyte concentration
        reactions : dict
            Dictionary of reaction variables
        epsilon : :class:`pybamm.Symbol`, optional
            Porosity. Default is None, in which case param.epsilon is used.
        """
        param = self.set_of_parameters

        # if porosity is not provided, use the input parameter
        if epsilon is not None:
            deps_dt = reactions["main"]["porosity change"]
        else:
>>>>>>> b4a9330d
            epsilon = param.epsilon
            deps_dt = pybamm.Scalar(0)

        # Flux
        N_e = -(epsilon ** param.b) * pybamm.grad(c_e)

        # Model
        j_n = reactions["main"]["neg"]["aj"]
        j_p = reactions["main"]["pos"]["aj"]
        j = pybamm.Concatenation(j_n, pybamm.Broadcast(0, ["separator"]), j_p)
        source_terms = param.s / param.gamma_e * j
        self.rhs = {
            c_e: (1 / epsilon)
            * (-pybamm.div(N_e) / param.C_e + source_terms - c_e * deps_dt)
        }

        self.initial_conditions = {c_e: param.c_e_init}
        self.boundary_conditions = {N_e: {"left": 0, "right": 0}}
<<<<<<< HEAD
        self.variables = {"Electrolyte concentration": c_e, "Reduced cation flux": N_e}
=======
>>>>>>> b4a9330d
        self.variables = self.get_variables(c_e, N_e)

        # Cut off if concentration goes negative
        self.events = [pybamm.Function(np.min, c_e)]

<<<<<<< HEAD
    def set_leading_order_system(self, c_e, j_n, j_p, epsilon=None):
        """
        ODE system for leading-order Stefan-Maxwell diffusion in the electrolyte

        Parameters
        ----------
        c_e : :class:`pybamm.Variable`
            The eletrolyte concentration variable
        variables : dict
            Dictionary of {string: :class:`pybamm.Symbol`}, which can be read to find
            already-calculated variables
=======
    def set_leading_order_system(self, c_e, reactions, epsilon=None):
        """
        ODE system for leading-order Stefan-Maxwell diffusion in the electrolyte
        Parameters
        ----------
        c_e : :class:`pybamm.Variable`
            Eletrolyte concentration
        reactions : dict
            Dictionary of reaction variables
        epsilon : :class:`pybamm.Concatenation`, optional
            Porosity. Default is None, in which case param.epsilon is used.
>>>>>>> b4a9330d
        """
        param = self.set_of_parameters

        # if porosity is not provided, use the input parameter
        if epsilon is not None:
            eps_n, eps_s, eps_p = [e.orphans[0] for e in epsilon.orphans]
<<<<<<< HEAD
            deps_n_dt = -param.beta_surf_n * eps_n
            deps_p_dt = -param.beta_surf_p * eps_p
=======
            deps_n_dt = sum(rxn["neg"]["deps_dt"] for rxn in reactions.values())
            deps_p_dt = sum(rxn["pos"]["deps_dt"] for rxn in reactions.values())
>>>>>>> b4a9330d
        else:
            eps_n = param.epsilon_n
            eps_s = param.epsilon_s
            eps_p = param.epsilon_p
            deps_n_dt = pybamm.Scalar(0)
            deps_p_dt = pybamm.Scalar(0)

        # Model
<<<<<<< HEAD
        self.rhs = {
            c_e: 1
            / (param.l_n * eps_n + param.l_s * eps_s + param.l_p * eps_p)
            * (
                (param.l_n * param.s_n * j_n + param.l_p * param.s_p * j_p)
                - c_e * (param.l_n * deps_n_dt + param.l_p * deps_p_dt)
            )
=======
        source_terms = sum(
            param.l_n * rxn["neg"]["s_plus"] * rxn["neg"]["aj"]
            + param.l_p * rxn["pos"]["s_plus"] * rxn["pos"]["aj"]
            for rxn in reactions.values()
        )
        self.rhs = {
            c_e: 1
            / (param.l_n * eps_n + param.l_s * eps_s + param.l_p * eps_p)
            * (source_terms - c_e * (param.l_n * deps_n_dt + param.l_p * deps_p_dt))
>>>>>>> b4a9330d
        }
        self.initial_conditions = {c_e: param.c_e_init}

        # Variables
        whole_cell = ["negative electrode", "separator", "positive electrode"]
        N_e = pybamm.Broadcast(0, whole_cell)
        c_e_var = pybamm.Concatenation(
            pybamm.Broadcast(c_e, ["negative electrode"]),
            pybamm.Broadcast(c_e, ["separator"]),
            pybamm.Broadcast(c_e, ["positive electrode"]),
        )
        self.variables = self.get_variables(c_e_var, N_e)

        # Cut off if concentration goes negative
        self.events = [pybamm.Function(np.min, c_e)]

<<<<<<< HEAD
    def get_constant_concentration_variables(self):
        """
        Constant concentraiton (c_e = 1) in the electrolyte

        Returns
        -------
        dict
            Dictionary {string: :class:`pybamm.Symbol`} of relevant variables
        """

        c_e_n = pybamm.Broadcast(1, domain=["negative electrode"])
        c_e_s = pybamm.Broadcast(1, domain=["separator"])
        c_e_p = pybamm.Broadcast(1, domain=["positive electrode"])
        c_e = pybamm.Concatenation(c_e_n, c_e_s, c_e_p)

        N_e = pybamm.Broadcast(0, c_e.domain)

        return self.get_variables(c_e, N_e)

=======
>>>>>>> b4a9330d
    def get_variables(self, c_e, N_e):
        """
        Calculate dimensionless and dimensional variables for the electrolyte diffusion
        submodel

        Parameters
        ----------
        c_e : :class:`pybamm.Concatenation`
<<<<<<< HEAD
            The electrolyte concentration variable
        N_e : :class:`pybamm.Symbol`
            The flux of electrolyte cations

=======
            Electrolyte concentration
        N_e : :class:`pybamm.Symbol`
            Flux of electrolyte cations
>>>>>>> b4a9330d

        Returns
        -------
        dict
            Dictionary {string: :class:`pybamm.Symbol`} of relevant variables
        """
        c_e_typ = self.set_of_parameters.c_e_typ

<<<<<<< HEAD
=======
        if c_e.domain == []:
            c_e_n = pybamm.Broadcast(c_e, domain=["negative electrode"])
            c_e_s = pybamm.Broadcast(c_e, domain=["separator"])
            c_e_p = pybamm.Broadcast(c_e, domain=["positive electrode"])
            c_e = pybamm.Concatenation(c_e_n, c_e_s, c_e_p)

>>>>>>> b4a9330d
        c_e_n, c_e_s, c_e_p = c_e.orphans
        return {
            "Electrolyte concentration": c_e,
            "Negative electrolyte concentration": c_e_n,
            "Separator electrolyte concentration": c_e_s,
            "Positive electrolyte concentration": c_e_p,
            "Reduced cation flux": N_e,
            "Electrolyte concentration [mols m-3]": c_e_typ * c_e,
            "Negative electrolyte concentration [mols m-3]": c_e_typ * c_e_n,
            "Separator electrolyte concentration [mols m-3]": c_e_typ * c_e_s,
            "Positive electrolyte concentration [mols m-3]": c_e_typ * c_e_p,
        }<|MERGE_RESOLUTION|>--- conflicted
+++ resolved
@@ -23,34 +23,13 @@
     def __init__(self, set_of_parameters):
         super().__init__(set_of_parameters)
 
-<<<<<<< HEAD
-    def set_differential_system(self, c_e, variables):
-=======
     def set_differential_system(self, c_e, reactions, epsilon=None):
->>>>>>> b4a9330d
         """
         PDE system for Stefan-Maxwell diffusion in the electrolyte
 
         Parameters
         ----------
         c_e : :class:`pybamm.Concatenation`
-<<<<<<< HEAD
-            The eletrolyte concentration variable
-        variables : dict
-            Dictionary of {string: :class:`pybamm.Symbol`}, which can be read to find
-            already-calculated variables
-        """
-        param = self.set_of_parameters
-
-        # Unpack variables
-        j = variables["Interfacial current density"]
-
-        # if porosity is not provided, use the input parameter
-        try:
-            epsilon = variables["Porosity"]
-            deps_dt = variables["Porosity change"]
-        except KeyError:
-=======
             Eletrolyte concentration
         reactions : dict
             Dictionary of reaction variables
@@ -63,7 +42,6 @@
         if epsilon is not None:
             deps_dt = reactions["main"]["porosity change"]
         else:
->>>>>>> b4a9330d
             epsilon = param.epsilon
             deps_dt = pybamm.Scalar(0)
 
@@ -82,28 +60,11 @@
 
         self.initial_conditions = {c_e: param.c_e_init}
         self.boundary_conditions = {N_e: {"left": 0, "right": 0}}
-<<<<<<< HEAD
-        self.variables = {"Electrolyte concentration": c_e, "Reduced cation flux": N_e}
-=======
->>>>>>> b4a9330d
         self.variables = self.get_variables(c_e, N_e)
 
         # Cut off if concentration goes negative
         self.events = [pybamm.Function(np.min, c_e)]
 
-<<<<<<< HEAD
-    def set_leading_order_system(self, c_e, j_n, j_p, epsilon=None):
-        """
-        ODE system for leading-order Stefan-Maxwell diffusion in the electrolyte
-
-        Parameters
-        ----------
-        c_e : :class:`pybamm.Variable`
-            The eletrolyte concentration variable
-        variables : dict
-            Dictionary of {string: :class:`pybamm.Symbol`}, which can be read to find
-            already-calculated variables
-=======
     def set_leading_order_system(self, c_e, reactions, epsilon=None):
         """
         ODE system for leading-order Stefan-Maxwell diffusion in the electrolyte
@@ -115,20 +76,14 @@
             Dictionary of reaction variables
         epsilon : :class:`pybamm.Concatenation`, optional
             Porosity. Default is None, in which case param.epsilon is used.
->>>>>>> b4a9330d
         """
         param = self.set_of_parameters
 
         # if porosity is not provided, use the input parameter
         if epsilon is not None:
             eps_n, eps_s, eps_p = [e.orphans[0] for e in epsilon.orphans]
-<<<<<<< HEAD
-            deps_n_dt = -param.beta_surf_n * eps_n
-            deps_p_dt = -param.beta_surf_p * eps_p
-=======
             deps_n_dt = sum(rxn["neg"]["deps_dt"] for rxn in reactions.values())
             deps_p_dt = sum(rxn["pos"]["deps_dt"] for rxn in reactions.values())
->>>>>>> b4a9330d
         else:
             eps_n = param.epsilon_n
             eps_s = param.epsilon_s
@@ -137,15 +92,6 @@
             deps_p_dt = pybamm.Scalar(0)
 
         # Model
-<<<<<<< HEAD
-        self.rhs = {
-            c_e: 1
-            / (param.l_n * eps_n + param.l_s * eps_s + param.l_p * eps_p)
-            * (
-                (param.l_n * param.s_n * j_n + param.l_p * param.s_p * j_p)
-                - c_e * (param.l_n * deps_n_dt + param.l_p * deps_p_dt)
-            )
-=======
         source_terms = sum(
             param.l_n * rxn["neg"]["s_plus"] * rxn["neg"]["aj"]
             + param.l_p * rxn["pos"]["s_plus"] * rxn["pos"]["aj"]
@@ -155,7 +101,6 @@
             c_e: 1
             / (param.l_n * eps_n + param.l_s * eps_s + param.l_p * eps_p)
             * (source_terms - c_e * (param.l_n * deps_n_dt + param.l_p * deps_p_dt))
->>>>>>> b4a9330d
         }
         self.initial_conditions = {c_e: param.c_e_init}
 
@@ -172,28 +117,6 @@
         # Cut off if concentration goes negative
         self.events = [pybamm.Function(np.min, c_e)]
 
-<<<<<<< HEAD
-    def get_constant_concentration_variables(self):
-        """
-        Constant concentraiton (c_e = 1) in the electrolyte
-
-        Returns
-        -------
-        dict
-            Dictionary {string: :class:`pybamm.Symbol`} of relevant variables
-        """
-
-        c_e_n = pybamm.Broadcast(1, domain=["negative electrode"])
-        c_e_s = pybamm.Broadcast(1, domain=["separator"])
-        c_e_p = pybamm.Broadcast(1, domain=["positive electrode"])
-        c_e = pybamm.Concatenation(c_e_n, c_e_s, c_e_p)
-
-        N_e = pybamm.Broadcast(0, c_e.domain)
-
-        return self.get_variables(c_e, N_e)
-
-=======
->>>>>>> b4a9330d
     def get_variables(self, c_e, N_e):
         """
         Calculate dimensionless and dimensional variables for the electrolyte diffusion
@@ -202,16 +125,9 @@
         Parameters
         ----------
         c_e : :class:`pybamm.Concatenation`
-<<<<<<< HEAD
-            The electrolyte concentration variable
-        N_e : :class:`pybamm.Symbol`
-            The flux of electrolyte cations
-
-=======
             Electrolyte concentration
         N_e : :class:`pybamm.Symbol`
             Flux of electrolyte cations
->>>>>>> b4a9330d
 
         Returns
         -------
@@ -220,15 +136,12 @@
         """
         c_e_typ = self.set_of_parameters.c_e_typ
 
-<<<<<<< HEAD
-=======
         if c_e.domain == []:
             c_e_n = pybamm.Broadcast(c_e, domain=["negative electrode"])
             c_e_s = pybamm.Broadcast(c_e, domain=["separator"])
             c_e_p = pybamm.Broadcast(c_e, domain=["positive electrode"])
             c_e = pybamm.Concatenation(c_e_n, c_e_s, c_e_p)
 
->>>>>>> b4a9330d
         c_e_n, c_e_s, c_e_p = c_e.orphans
         return {
             "Electrolyte concentration": c_e,
