#
# Base submodel class
#
import pybamm


class BaseSubModel(pybamm.BaseModel):
    """
    The base class for all submodels. All submodels inherit from this class and must
    only provide public methods which overwrite those in this base class. Any methods
    added to a submodel that do not overwrite those in this bass class are made
    private with the prefix '_', providing a consistent public interface for all
    submodels.

    Parameters
    ----------
    param: parameter class
        The model parameter symbols

    Attributes
    ----------
    param: parameter class
        The model parameter symbols
    rhs: dict
        A dictionary that maps expressions (variables) to expressions that represent
        the rhs
    algebraic: dict
        A dictionary that maps expressions (variables) to expressions that represent
        the algebraic equations. The algebraic expressions are assumed to equate
        to zero. Note that all the variables in the model must exist in the keys of
        `rhs` or `algebraic`.
    initial_conditions: dict
        A dictionary that maps expressions (variables) to expressions that represent
        the initial conditions for the state variables y. The initial conditions for
        algebraic variables are provided as initial guesses to a root finding algorithm
        that calculates consistent initial conditions.
    boundary_conditions: dict
        A dictionary that maps expressions (variables) to expressions that represent
        the boundary conditions
    variables: dict
        A dictionary that maps strings to expressions that represent
        the useful variables
    events: list
        A list of events. Each event can either cause the solver to terminate
        (e.g. concentration goes negative), or be used to inform the solver of the
        existance of a discontinuity (e.g. discontinuity in the input current)
    """

    def __init__(
        self, param, domain=None, name="Unnamed submodel", external=False,
    ):
        super().__init__(name)
        self.param = param
<<<<<<< HEAD

        # self.rhs = {}
        # self.algebraic = {}
        # self.boundary_conditions = {}
        # self.initial_conditions = {}
        # self.variables = {}
        # self.events = []
=======
>>>>>>> d5b0380a

        self.domain = domain
        self.set_domain_for_broadcast()
        self.name = name

        self.external = external

    @property
    def domain(self):
        return self._domain

    @domain.setter
    def domain(self, domain):
        ok_domain_list = [
            "Negative",
            "Separator",
            "Positive",
            "Negative electrode",
            "Negative electrolyte",
            "Separator electrolyte",
            "Positive electrode",
            "Positive electrolyte",
        ]
        if domain in ok_domain_list:
            self._domain = domain
        elif domain is None:
            pass
        else:
            raise pybamm.DomainError(
                "Domain '{}' not recognised (must be one of {})".format(
                    domain, ok_domain_list
                )
            )

    def set_domain_for_broadcast(self):
        if hasattr(self, "_domain"):
            if self.domain in ["Negative", "Positive"]:
                self.domain_for_broadcast = self.domain.lower() + " electrode"
            elif self.domain == "Separator":
                self.domain_for_broadcast = "separator"

    def get_fundamental_variables(self):
        """
        A public method that creates and returns the variables in a submodel which can
        be created independent of other submodels. For example, the electrolyte
        concentration variables can be created independent of whether any other
        variables have been defined in the model. As a rule, if a variable can be
        created without variables from other submodels, then it should be placed in
        this method.

        Returns
        -------
        dict :
            The variables created by the submodel which are independent of variables in
            other submodels.
        """
        return {}

    def get_external_variables(self):
        """
        A public method that returns the variables in a submodel which are
        supplied by an external source.

        Returns
        -------
        list :
            A list of the external variables in the model.
        """

        external_variables = []
        list_of_vars = []

        if self.external is True:
            # look through all the variables in the submodel and get the
            # variables which are state vectors
            submodel_variables = self.get_fundamental_variables()
            for var in submodel_variables.values():
                if isinstance(var, pybamm.Variable):
                    list_of_vars += [var]

                elif isinstance(var, pybamm.Concatenation):
                    if all(
                        isinstance(child, pybamm.Variable) for child in var.children
                    ):
                        list_of_vars += [var]

            # first add only unique concatenations
            unique_ids = []
            for var in list_of_vars:
                if var.id not in unique_ids and isinstance(var, pybamm.Concatenation):
                    external_variables += [var]
                    unique_ids += [var.id]
                    # also add the ids of the children to unique ids
                    for child in var.children:
                        unique_ids += [child.id]

            # now add any unique variables that are not part of a concatentation
            for var in list_of_vars:
                if var.id not in unique_ids:
                    external_variables += [var]
                    unique_ids += [var.id]

        return external_variables

    def get_coupled_variables(self, variables):
        """
        A public method that creates and returns the variables in a submodel which
        require variables in other submodels to be set first. For example, the
        exchange current density requires the concentration in the electrolyte to
        be created before it can be created. If a variable can be created independent
        of other submodels then it should be created in 'get_fundamental_variables'
        instead of this method.

        Parameters
        ----------
        variables: dict
            The variables in the whole model.

        Returns
        -------
        dict :
            The variables created in this submodel which depend on variables in
            other submodels.
        """
        return {}

    def set_rhs(self, variables):
        """
        A method to set the right hand side of the differential equations which contain
        a time derivative. Note: this method modifies the state of self.rhs. Unless
        overwritten by a submodel, the default behaviour of 'pass' is used as
        implemented in :class:`pybamm.BaseSubModel`.

        Parameters
        ----------
        variables: dict
            The variables in the whole model.
        """
        pass

    def set_algebraic(self, variables):
        """
        A method to set the differential equations which do not contain a time
        derivative. Note: this method modifies the state of self.algebraic. Unless
        overwritten by a submodel, the default behaviour of 'pass' is used as
        implemented in :class:`pybamm.BaseSubModel`.

        Parameters
        ----------
        variables: dict
            The variables in the whole model.
        """
        pass

    def set_boundary_conditions(self, variables):
        """
        A method to set the boundary conditions for the submodel. Note: this method
        modifies the state of self.boundary_conditions. Unless overwritten by a
        submodel, the default behaviour of 'pass' is used a implemented in
        :class:`pybamm.BaseSubModel`.

        Parameters
        ----------
        variables: dict
            The variables in the whole model.
        """
        pass

    def set_initial_conditions(self, variables):
        """
        A method to set the initial conditions for the submodel. Note: this method
        modifies the state of self.initial_conditions. Unless overwritten by a
        submodel, the default behaviour of 'pass' is used a implemented in
        :class:`pybamm.BaseSubModel`.


        Parameters
        ----------
        variables: dict
            The variables in the whole model.
        """
        pass

    def set_events(self, variables):
        """
        A method to set events related to the state of submodel variable. Note: this
        method modifies the state of self.events. Unless overwritten by a submodel, the
        default behaviour of 'pass' is used a implemented in
        :class:`pybamm.BaseSubModel`.

        Parameters
        ----------
        variables: dict
            The variables in the whole model.
        """
        pass<|MERGE_RESOLUTION|>--- conflicted
+++ resolved
@@ -51,16 +51,6 @@
     ):
         super().__init__(name)
         self.param = param
-<<<<<<< HEAD
-
-        # self.rhs = {}
-        # self.algebraic = {}
-        # self.boundary_conditions = {}
-        # self.initial_conditions = {}
-        # self.variables = {}
-        # self.events = []
-=======
->>>>>>> d5b0380a
 
         self.domain = domain
         self.set_domain_for_broadcast()
