#
# Base battery model class
#

import pybamm

import warnings


class BaseBatteryModel(pybamm.BaseModel):
    """
    Base model class with some default settings and required variables

    Attributes
    ----------

    options: dict
        A dictionary of options to be passed to the model. The options that can
        be set are listed below. Note that not all of the options are compatible with
        each other and with all of the models implemented in PyBaMM.

            * "dimensionality" : int, optional
                Sets the dimension of the current collector problem. Can be 0
                (default), 1 or 2.
            * "surface form" : bool or str, optional
                Whether to use the surface formulation of the problem. Can be False
                (default), "differential" or "algebraic".
            * "convection" : bool or str, optional
                Whether to include the effects of convection in the model. Can be
                False (default), "differential" or "algebraic". Must be 'False' for
                lithium-ion models.
            * "side reactions" : list, optional
                Contains a list of any side reactions to include. Default is []. If this
                list is not empty (i.e. side reactions are included in the model), then
                "surface form" cannot be 'False'.
            * "interfacial surface area" : str, optional
                Sets the model for the interfacial surface area. Can be "constant"
                (default) or "varying". Not currently implemented in any of the models.
            * "current collector" : str, optional
                Sets the current collector model to use. Can be "uniform" (default),
                "potential pair" or "potential pair quite conductive".
            * "particle" : str, optional
                Sets the submodel to use to describe behaviour within the particle.
                Can be "Fickian diffusion" (default) or "fast diffusion".
            * "thermal" : str, optional
                Sets the thermal model to use. Can be "isothermal" (default), "lumped",
                "x-lumped", or "x-full".
            * "external submodels" : list
                A list of the submodels that you would like to supply an external
                variable for instead of solving in PyBaMM. The entries of the lists
                are strings that correspond to the submodel names in the keys
                of `self.submodels`.


    **Extends:** :class:`pybamm.BaseModel`
    """

    def __init__(self, options=None, name="Unnamed battery model"):
        super().__init__(name)
        self.options = options
        self.submodels = {}
        self._built = False
        self._built_fundamental_and_external = False

    @property
    def default_parameter_values(self):
        # Default parameter values
        # Lion parameters left as default parameter set for tests
        return pybamm.ParameterValues(chemistry=pybamm.parameter_sets.Marquis2019)

    @property
    def default_geometry(self):
        if self.options["dimensionality"] == 0:
            return pybamm.Geometry("1D macro", "1+1D micro")
        elif self.options["dimensionality"] == 1:
            return pybamm.Geometry("1+1D macro", "1+1D micro")
        elif self.options["dimensionality"] == 2:
            return pybamm.Geometry("2+1D macro", "1+1D micro")

    @property
    def default_var_pts(self):
        var = pybamm.standard_spatial_vars
        return {
            var.x_n: 20,
            var.x_s: 20,
            var.x_p: 20,
            var.r_n: 10,
            var.r_p: 10,
            var.y: 10,
            var.z: 10,
        }

    @property
    def default_submesh_types(self):
        base_submeshes = {
            "negative electrode": pybamm.MeshGenerator(pybamm.Uniform1DSubMesh),
            "separator": pybamm.MeshGenerator(pybamm.Uniform1DSubMesh),
            "positive electrode": pybamm.MeshGenerator(pybamm.Uniform1DSubMesh),
            "negative particle": pybamm.MeshGenerator(pybamm.Uniform1DSubMesh),
            "positive particle": pybamm.MeshGenerator(pybamm.Uniform1DSubMesh),
        }
        if self.options["dimensionality"] == 0:
            base_submeshes["current collector"] = pybamm.MeshGenerator(pybamm.SubMesh0D)
        elif self.options["dimensionality"] == 1:
            base_submeshes["current collector"] = pybamm.MeshGenerator(
                pybamm.Uniform1DSubMesh
            )
        elif self.options["dimensionality"] == 2:
            base_submeshes["current collector"] = pybamm.MeshGenerator(
                pybamm.ScikitUniform2DSubMesh
            )
        return base_submeshes

    @property
    def default_spatial_methods(self):
        base_spatial_methods = {
            "macroscale": pybamm.FiniteVolume(),
            "negative particle": pybamm.FiniteVolume(),
            "positive particle": pybamm.FiniteVolume(),
        }
        if self.options["dimensionality"] == 0:
            # 0D submesh - use base spatial method
            base_spatial_methods[
                "current collector"
            ] = pybamm.ZeroDimensionalSpatialMethod()
        elif self.options["dimensionality"] == 1:
            base_spatial_methods["current collector"] = pybamm.FiniteVolume()
        elif self.options["dimensionality"] == 2:
            base_spatial_methods["current collector"] = pybamm.ScikitFiniteElement()
        return base_spatial_methods

    @property
    def options(self):
        return self._options

    @options.setter
    def options(self, extra_options):
        default_options = {
            "operating mode": "current",
            "dimensionality": 0,
            "surface form": False,
            "convection": False,
            "side reactions": [],
            "interfacial surface area": "constant",
            "current collector": "uniform",
            "particle": "Fickian diffusion",
            "thermal": "isothermal",
            "external submodels": [],
        }
        options = pybamm.FuzzyDict(default_options)
        # any extra options overwrite the default options
        if extra_options is not None:
            for name, opt in extra_options.items():
                if name in default_options:
                    options[name] = opt
                else:
                    raise pybamm.OptionError(
                        "Option '{}' not recognised. Best matches are {}".format(
                            name, options.get_best_matches(name)
                        )
                    )

        # Options that are incompatible with models
        if isinstance(self, pybamm.lithium_ion.BaseModel):
            if options["convection"] is not False:
                raise pybamm.OptionError(
                    "convection not implemented for lithium-ion models"
                )
        if isinstance(self, pybamm.lead_acid.BaseModel):
            if options["thermal"] != "isothermal" and options["dimensionality"] != 0:
                raise pybamm.OptionError(
                    "Lead-acid models can only have thermal "
                    "effects if dimensionality is 0."
                )

        # Some standard checks to make sure options are compatible
        if not (
            options["operating mode"] in ["current", "voltage", "power"]
            or callable(options["operating mode"])
        ):
            raise pybamm.OptionError(
                "operating mode '{}' not recognised".format(options["operating mode"])
            )
        if (
            isinstance(self, (pybamm.lead_acid.LOQS, pybamm.lead_acid.Composite))
            and options["surface form"] is False
        ):
            if len(options["side reactions"]) > 0:
                raise pybamm.OptionError(
                    """
                    must use surface formulation to solve {!s} with side reactions
                    """.format(
                        self
                    )
                )
        if options["surface form"] not in [False, "differential", "algebraic"]:
            raise pybamm.OptionError(
                "surface form '{}' not recognised".format(options["surface form"])
            )
        if options["convection"] not in [
            False,
            "uniform transverse",
            "full transverse",
        ]:
            raise pybamm.OptionError(
                "convection option '{}' not recognised".format(options["convection"])
            )
        if options["current collector"] not in [
            "uniform",
            "potential pair",
            "potential pair quite conductive",
        ]:
            raise pybamm.OptionError(
                "current collector model '{}' not recognised".format(
                    options["current collector"]
                )
            )
        if options["dimensionality"] not in [0, 1, 2]:
            raise pybamm.OptionError(
                "Dimension of current collectors must be 0, 1, or 2, not {}".format(
                    options["dimensionality"]
                )
            )
        if options["thermal"] not in ["isothermal", "lumped", "x-lumped", "x-full"]:
            raise pybamm.OptionError(
                "Unknown thermal model '{}'".format(options["thermal"])
            )
<<<<<<< HEAD

        if options["particle"] not in ["Fickian diffusion", "fast diffusion"]:
            raise pybamm.OptionError(
                "particle model '{}' not recognised".format(options["particle"])
            )

        # Options that are incompatible with models
        if isinstance(self, pybamm.lithium_ion.BaseModel):
            if options["convection"] is True:
                raise pybamm.OptionError(
                    "convection not implemented for lithium-ion models"
                )
        if isinstance(self, pybamm.lead_acid.BaseModel):
            if options["thermal"] != "isothermal" and options["dimensionality"] != 0:
=======
        if options["dimensionality"] == 0:
            if options["current collector"] not in [
                "uniform",
            ]:
>>>>>>> cde479d1
                raise pybamm.OptionError(
                    "current collector model must be uniform in 0D model"
                )
            if options["convection"] == "full transverse":
                raise pybamm.OptionError(
                    "cannot have transverse convection in 0D model"
                )
        if options["particle"] not in ["Fickian diffusion", "fast diffusion"]:
            raise pybamm.OptionError(
                "particle model '{}' not recognised".format(options["particle"])
            )

        if options["thermal"] == "x-lumped" and options["dimensionality"] == 1:
            warnings.warn(
                "1+1D thermal problem only valid for both tabs at top of cell"
            )

        self._options = options

    def set_standard_output_variables(self):
        # Time
        self.variables.update(
            {
                "Time": pybamm.t,
                "Time [s]": pybamm.t * self.timescale,
                "Time [min]": pybamm.t * self.timescale / 60,
                "Time [h]": pybamm.t * self.timescale / 3600,
            }
        )

        # Spatial
        var = pybamm.standard_spatial_vars
        L_x = pybamm.geometric_parameters.L_x
        L_y = pybamm.geometric_parameters.L_y
        L_z = pybamm.geometric_parameters.L_z
        self.variables.update(
            {
                "x": var.x,
                "x [m]": var.x * L_x,
                "x_n": var.x_n,
                "x_n [m]": var.x_n * L_x,
                "x_s": var.x_s,
                "x_s [m]": var.x_s * L_x,
                "x_p": var.x_p,
                "x_p [m]": var.x_p * L_x,
            }
        )
        if self.options["dimensionality"] == 1:
            self.variables.update({"z": var.z, "z [m]": var.z * L_z})
        elif self.options["dimensionality"] == 2:
            self.variables.update(
                {"y": var.y, "y [m]": var.y * L_y, "z": var.z, "z [m]": var.z * L_z}
            )

    def build_fundamental_and_external(self):
        # Get the fundamental variables
        for submodel_name, submodel in self.submodels.items():
            pybamm.logger.debug(
                "Getting fundamental variables for {} submodel ({})".format(
                    submodel_name, self.name
                )
            )
            self.variables.update(submodel.get_fundamental_variables())

        # set the submodels that are external
        for sub in self.options["external submodels"]:
            self.submodels[sub].external = True

        # Set any external variables
        self.external_variables = []
        for submodel_name, submodel in self.submodels.items():
            pybamm.logger.debug(
                "Getting external variables for {} submodel ({})".format(
                    submodel_name, self.name
                )
            )
            external_variables = submodel.get_external_variables()

            self.external_variables += external_variables

        self._built_fundamental_and_external = True

    def build_coupled_variables(self):
        # Note: pybamm will try to get the coupled variables for the submodels in the
        # order they are set by the user. If this fails for a particular submodel,
        # return to it later and try again. If setting coupled variables fails and
        # there are no more submodels to try, raise an error.
        submodels = list(self.submodels.keys())
        count = 0
        # For this part the FuzzyDict of variables is briefly converted back into a
        # normal dictionary for speed with KeyErrors
        self._variables = dict(self._variables)
        while len(submodels) > 0:
            count += 1
            for submodel_name, submodel in self.submodels.items():
                if submodel_name in submodels:
                    pybamm.logger.debug(
                        "Getting coupled variables for {} submodel ({})".format(
                            submodel_name, self.name
                        )
                    )
                    try:
                        self.variables.update(
                            submodel.get_coupled_variables(self.variables)
                        )
                        submodels.remove(submodel_name)
                    except KeyError as key:
                        if len(submodels) == 1 or count == 100:
                            # no more submodels to try
                            raise pybamm.ModelError(
                                """Submodel "{}" requires the variable {}, but it cannot be found.
                                Check the selected submodels provide all of the required
                                variables.""".format(
                                    submodel_name, key
                                )
                            )
                        else:
                            # try setting coupled variables on next loop through
                            pybamm.logger.debug(
                                "Can't find {}, trying other submodels first".format(
                                    key
                                )
                            )
        # Convert variables back into FuzzyDict
        self._variables = pybamm.FuzzyDict(self._variables)

    def build_model_equations(self):
        # Set model equations
        for submodel_name, submodel in self.submodels.items():
            if submodel.external is False:
                pybamm.logger.debug(
                    "Setting rhs for {} submodel ({})".format(submodel_name, self.name)
                )

                submodel.set_rhs(self.variables)
                pybamm.logger.debug(
                    "Setting algebraic for {} submodel ({})".format(
                        submodel_name, self.name
                    )
                )
                submodel.set_algebraic(self.variables)
                pybamm.logger.debug(
                    "Setting boundary conditions for {} submodel ({})".format(
                        submodel_name, self.name
                    )
                )
                submodel.set_boundary_conditions(self.variables)
                pybamm.logger.debug(
                    "Setting initial conditions for {} submodel ({})".format(
                        submodel_name, self.name
                    )
                )
                submodel.set_initial_conditions(self.variables)
                submodel.set_events(self.variables)
                pybamm.logger.debug(
                    "Updating {} submodel ({})".format(submodel_name, self.name)
                )
                self.update(submodel)

    def build_model(self):

        # Check if already built
        if self._built:
            raise pybamm.ModelError(
                """Model already built. If you are adding a new submodel, try using
                `model.update` instead."""
            )

        pybamm.logger.info("Building {}".format(self.name))

        if self._built_fundamental_and_external is False:
            self.build_fundamental_and_external()

        self.build_coupled_variables()

        self.build_model_equations()

        pybamm.logger.debug("Setting voltage variables ({})".format(self.name))
        self.set_voltage_variables()

        pybamm.logger.debug("Setting SoC variables ({})".format(self.name))
        self.set_soc_variables()

        # Massive hack for consistent delta_phi = phi_s - phi_e with SPMe
        # This needs to be corrected
        if isinstance(self, pybamm.lithium_ion.SPMe):
            for domain in ["Negative", "Positive"]:
                phi_s = self.variables[domain + " electrode potential"]
                phi_e = self.variables[domain + " electrolyte potential"]
                delta_phi = phi_s - phi_e
                s = self.submodels[domain.lower() + " interface"]
                var = s._get_standard_surface_potential_difference_variables(delta_phi)
                self.variables.update(var)

        self._built = True

    def set_external_circuit_submodel(self):
        """
        Define how the external circuit defines the boundary conditions for the model,
        e.g. (not necessarily constant-) current, voltage, etc
        """
        if self.options["operating mode"] == "current":
            self.submodels["external circuit"] = pybamm.external_circuit.CurrentControl(
                self.param
            )
        elif self.options["operating mode"] == "voltage":
            self.submodels[
                "external circuit"
            ] = pybamm.external_circuit.VoltageFunctionControl(self.param)
        elif self.options["operating mode"] == "power":
            self.submodels[
                "external circuit"
            ] = pybamm.external_circuit.PowerFunctionControl(self.param)
        elif callable(self.options["operating mode"]):
            self.submodels[
                "external circuit"
            ] = pybamm.external_circuit.FunctionControl(
                self.param, self.options["operating mode"]
            )

    def set_tortuosity_submodels(self):
        self.submodels["electrolyte tortuosity"] = pybamm.tortuosity.Bruggeman(
            self.param, "Electrolyte"
        )
        self.submodels["electrode tortuosity"] = pybamm.tortuosity.Bruggeman(
            self.param, "Electrode"
        )

    def set_thermal_submodel(self):

        if self.options["thermal"] == "isothermal":
            thermal_submodel = pybamm.thermal.isothermal.Isothermal(self.param)

        elif self.options["thermal"] == "lumped":
            thermal_submodel = pybamm.thermal.Lumped(
                self.param, self.options["dimensionality"]
            )

        elif self.options["thermal"] == "x-lumped":
            if self.options["dimensionality"] == 0:
                # With 0D current collectors x-lumped is equivalent to lumped
                thermal_submodel = pybamm.thermal.Lumped(self.param)
            elif self.options["dimensionality"] == 1:
                thermal_submodel = pybamm.thermal.pouch_cell.CurrentCollector1D(
                    self.param
                )
            elif self.options["dimensionality"] == 2:
                thermal_submodel = pybamm.thermal.pouch_cell.CurrentCollector2D(
                    self.param
                )

        elif self.options["thermal"] == "x-full":
            if self.options["dimensionality"] == 0:
                thermal_submodel = pybamm.thermal.OneDimensionalX(self.param)
            elif self.options["dimensionality"] == 1:
                raise NotImplementedError(
                    """X-full thermal submodels do not
                yet support 1D current collectors"""
                )
            elif self.options["dimensionality"] == 2:
                raise NotImplementedError(
                    """X-full thermal submodels do
                    not yet support 2D current collectors"""
                )

        self.submodels["thermal"] = thermal_submodel

    def set_current_collector_submodel(self):

        if self.options["current collector"] in [
            "uniform",
        ]:
            submodel = pybamm.current_collector.Uniform(self.param)
        elif self.options["current collector"] == "potential pair":
            if self.options["dimensionality"] == 1:
                submodel = pybamm.current_collector.PotentialPair1plus1D(self.param)
            elif self.options["dimensionality"] == 2:
                submodel = pybamm.current_collector.PotentialPair2plus1D(self.param)
        self.submodels["current collector"] = submodel

    def set_voltage_variables(self):

        ocp_n = self.variables["Negative electrode open circuit potential"]
        ocp_p = self.variables["Positive electrode open circuit potential"]
        ocp_n_av = self.variables[
            "X-averaged negative electrode open circuit potential"
        ]
        ocp_p_av = self.variables[
            "X-averaged positive electrode open circuit potential"
        ]

        ocp_n_dim = self.variables["Negative electrode open circuit potential [V]"]
        ocp_p_dim = self.variables["Positive electrode open circuit potential [V]"]
        ocp_n_av_dim = self.variables[
            "X-averaged negative electrode open circuit potential [V]"
        ]
        ocp_p_av_dim = self.variables[
            "X-averaged positive electrode open circuit potential [V]"
        ]

        ocp_n_left = pybamm.boundary_value(ocp_n, "left")
        ocp_n_left_dim = pybamm.boundary_value(ocp_n_dim, "left")
        ocp_p_right = pybamm.boundary_value(ocp_p, "right")
        ocp_p_right_dim = pybamm.boundary_value(ocp_p_dim, "right")

        ocv_av = ocp_p_av - ocp_n_av
        ocv_av_dim = ocp_p_av_dim - ocp_n_av_dim
        ocv = ocp_p_right - ocp_n_left
        ocv_dim = ocp_p_right_dim - ocp_n_left_dim

        # overpotentials
        eta_r_n_av = self.variables[
            "X-averaged negative electrode reaction overpotential"
        ]
        eta_r_n_av_dim = self.variables[
            "X-averaged negative electrode reaction overpotential [V]"
        ]
        eta_r_p_av = self.variables[
            "X-averaged positive electrode reaction overpotential"
        ]
        eta_r_p_av_dim = self.variables[
            "X-averaged positive electrode reaction overpotential [V]"
        ]

        delta_phi_s_n_av = self.variables["X-averaged negative electrode ohmic losses"]
        delta_phi_s_n_av_dim = self.variables[
            "X-averaged negative electrode ohmic losses [V]"
        ]
        delta_phi_s_p_av = self.variables["X-averaged positive electrode ohmic losses"]
        delta_phi_s_p_av_dim = self.variables[
            "X-averaged positive electrode ohmic losses [V]"
        ]

        delta_phi_s_av = delta_phi_s_p_av - delta_phi_s_n_av
        delta_phi_s_av_dim = delta_phi_s_p_av_dim - delta_phi_s_n_av_dim

        eta_r_av = eta_r_p_av - eta_r_n_av
        eta_r_av_dim = eta_r_p_av_dim - eta_r_n_av_dim

        # TODO: add current collector losses to the voltage in 3D

        self.variables.update(
            {
                "X-averaged open circuit voltage": ocv_av,
                "Measured open circuit voltage": ocv,
                "X-averaged open circuit voltage [V]": ocv_av_dim,
                "Measured open circuit voltage [V]": ocv_dim,
                "X-averaged reaction overpotential": eta_r_av,
                "X-averaged reaction overpotential [V]": eta_r_av_dim,
                "X-averaged solid phase ohmic losses": delta_phi_s_av,
                "X-averaged solid phase ohmic losses [V]": delta_phi_s_av_dim,
            }
        )

        # Battery-wide variables
        V_dim = self.variables["Terminal voltage [V]"]
        eta_e_av_dim = self.variables.get("X-averaged electrolyte ohmic losses [V]", 0)
        eta_c_av_dim = self.variables.get(
            "X-averaged concentration overpotential [V]", 0
        )
        num_cells = pybamm.Parameter(
            "Number of cells connected in series to make a battery"
        )

        self.variables.update(
            {
                "X-averaged battery open circuit voltage [V]": ocv_av_dim * num_cells,
                "Measured battery open circuit voltage [V]": ocv_dim * num_cells,
                "X-averaged battery reaction overpotential [V]": eta_r_av_dim
                * num_cells,
                "X-averaged battery solid phase ohmic losses [V]": delta_phi_s_av_dim
                * num_cells,
                "X-averaged battery electrolyte ohmic losses [V]": eta_e_av_dim
                * num_cells,
                "X-averaged battery concentration overpotential [V]": eta_c_av_dim
                * num_cells,
                "Battery voltage [V]": V_dim * num_cells,
            }
        )

        # Cut-off voltage
        voltage = self.variables["Terminal voltage"]
        self.events.append(
            pybamm.Event(
                "Minimum voltage",
                voltage - self.param.voltage_low_cut,
                pybamm.EventType.TERMINATION,
            )
        )
        self.events.append(
            pybamm.Event(
                "Maximum voltage",
                voltage - self.param.voltage_high_cut,
                pybamm.EventType.TERMINATION,
            )
        )

        # Power
        I_dim = self.variables["Current [A]"]
        self.variables.update({"Terminal power [W]": I_dim * V_dim})

    def set_soc_variables(self):
        """
        Set variables relating to the state of charge.
        This function is overriden by the base battery models
        """
        pass

    def process_parameters_and_discretise(self, symbol, parameter_values, disc):
        """
        Process parameters and discretise a symbol using supplied parameter values
        and discretisation. Note: care should be taken if using spatial operators
        on dimensional symbols. Operators in pybamm are written in non-dimensional
        form, so may need to be scaled by the appropriate length scale. It is
        recommended to use this method on non-dimensional symbols.

        Parameters
        ----------
        symbol : :class:`pybamm.Symbol`
            Symbol to be processed
        parameter_values : :class:`pybamm.ParameterValues`
            The parameter values to use during processing
        disc : :class:`pybamm.Discretisation`
            The discrisation to use

        Returns
        -------
        :class:`pybamm.Symbol`
            Processed symbol
        """
        # Set y slices
        if disc.y_slices == {}:
            variables = list(self.rhs.keys()) + list(self.algebraic.keys())
            disc.set_variable_slices(variables)

        # Set boundary condtions (also requires setting parameter values)
        if disc.bcs == {}:
            self.boundary_conditions = parameter_values.process_boundary_conditions(
                self
            )
            disc.bcs = disc.process_boundary_conditions(self)

        # Process
        param_symbol = parameter_values.process_symbol(symbol)
        disc_symbol = disc.process_symbol(param_symbol)

        return disc_symbol<|MERGE_RESOLUTION|>--- conflicted
+++ resolved
@@ -225,27 +225,11 @@
             raise pybamm.OptionError(
                 "Unknown thermal model '{}'".format(options["thermal"])
             )
-<<<<<<< HEAD
-
-        if options["particle"] not in ["Fickian diffusion", "fast diffusion"]:
-            raise pybamm.OptionError(
-                "particle model '{}' not recognised".format(options["particle"])
-            )
-
-        # Options that are incompatible with models
-        if isinstance(self, pybamm.lithium_ion.BaseModel):
-            if options["convection"] is True:
-                raise pybamm.OptionError(
-                    "convection not implemented for lithium-ion models"
-                )
-        if isinstance(self, pybamm.lead_acid.BaseModel):
-            if options["thermal"] != "isothermal" and options["dimensionality"] != 0:
-=======
+
         if options["dimensionality"] == 0:
             if options["current collector"] not in [
                 "uniform",
             ]:
->>>>>>> cde479d1
                 raise pybamm.OptionError(
                     "current collector model must be uniform in 0D model"
                 )
