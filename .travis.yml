--- conflicted
+++ resolved
@@ -15,162 +15,6 @@
     - liblapack-dev
     - graphviz
 matrix:
-<<<<<<< HEAD
-  include:
-  - python: '3.5'
-    addons:
-      apt:
-        sources:
-        - deadsnakes
-        packages:
-        - gfortran
-        - gcc
-        - libopenblas-dev
-        - liblapack-dev
-        - graphviz
-        - python3.5-dev
-    env:
-    - PYBAMM_UNIT=true
-    - PYBAMM_EXAMPLES=true
-    - PYBAMM_SCIKITS_ODES=true
-    if: type != cron
-  - python: '3.6'
-    addons:
-      apt:
-        sources:
-        - deadsnakes
-        packages:
-        - gfortran
-        - gcc
-        - libopenblas-dev
-        - liblapack-dev
-        - graphviz
-        - python3.6-dev
-    env:
-    - PYBAMM_UNIT=true
-    - PYBAMM_EXAMPLES=true
-    - PYBAMM_SCIKITS_ODES=true
-    - PYBAMM_SCIKIT_FEM=true
-  - python: '3.6'
-    addons:
-      apt:
-        sources:
-        - deadsnakes
-        packages:
-        - gfortran
-        - gcc
-        - libopenblas-dev
-        - liblapack-dev
-        - graphviz
-        - python3.6-dev
-    env:
-    - PYBAMM_UNIT=true
-    - PYBAMM_SCIKITS_ODES=true
-    - PYBAMM_SCIKIT_FEM=true
-  - python: '3.6'
-    addons:
-      apt:
-        sources:
-        - deadsnakes
-        packages:
-        - gfortran
-        - gcc
-        - libopenblas-dev
-        - liblapack-dev
-        - graphviz
-        - python3.6-dev
-    env:
-    - PYBAMM_UNIT=true
-    if: type != cron
-  - python: '3.7'
-    addons:
-      apt:
-        sources:
-        - deadsnakes
-        packages:
-        - gfortran
-        - gcc
-        - libopenblas-dev
-        - liblapack-dev
-        - graphviz
-        - python3.7-dev
-    env:
-    - PYBAMM_UNIT=true
-    - PYBAMM_EXAMPLES=true
-    - PYBAMM_SCIKITS_ODES=true
-    - PYBAMM_SCIKIT_FEM=true
-    if: type != cron
-  - os: osx
-    language: generic
-    env:
-    - PYTHON=3.6.5
-    - PYBAMM_UNIT=true
-    if: type != cron
-  - python: '3.6'
-    addons:
-      apt:
-        sources:
-        - deadsnakes
-        packages:
-        - gfortran
-        - gcc
-        - libopenblas-dev
-        - liblapack-dev
-        - graphviz
-        - python3.6-dev
-    env:
-    - PYBAMM_DOCS=true
-    if: type != cron
-  - python: '3.6'
-    addons:
-      apt:
-        sources:
-        - deadsnakes
-        packages:
-        - gfortran
-        - gcc
-        - libopenblas-dev
-        - liblapack-dev
-        - graphviz
-        - python3.6-dev
-    env:
-    - PYBAMM_STYLE=true
-    if: type != cron
-  - python: '3.6'
-    addons:
-      apt:
-        sources:
-        - deadsnakes
-        packages:
-        - gfortran
-        - gcc
-        - libopenblas-dev
-        - liblapack-dev
-        - graphviz
-        - python3.6-dev
-    env:
-    - PYBAMM_COVER=true
-    - PYBAMM_SCIKITS_ODES=true
-    - PYBAMM_SCIKIT_FEM=true
-    if: type != cron
-  - python: '3.6'
-    addons:
-      apt:
-        sources:
-        - deadsnakes
-        packages:
-        - gfortran
-        - gcc
-        - libopenblas-dev
-        - liblapack-dev
-        - graphviz
-        - python3.6-dev
-    env:
-    - PYBAMM_EXAMPLES=true
-    - PYBAMM_SCIKITS_ODES=true
-    - PYBAMM_SCIKIT_FEM=true
-    if: type == cron
-=======
     include:
         # Unit and example testing on all supported Python versions on Ubuntu
         - python: "3.6"
@@ -311,7 +155,6 @@
           if: type == cron
 
 # Install graphviz for macs
->>>>>>> 79c9d349
 before_install: |
   # below is reproduced from https://pythonhosted.org/CodeChat/.travis.yml.html
   if [[ $TRAVIS_OS_NAME == "osx" ]]; then
@@ -335,17 +178,6 @@
     python --version;
   fi
 install:
-<<<<<<< HEAD
-- pip install --upgrade pip
-- pip install .
-- if [[ $PYBAMM_DOCS == true ]]; then pip install -e .[docs]; fi;
-- if [[ $PYBAMM_STYLE == true || $PYBAMM_EXAMPLES ]]; then pip install -e .[dev];
-  fi;
-- if [[ $PYBAMM_COVER == true ]]; then pip install coverage codecov; fi;
-- if [[ $PYBAMM_SCIKITS_ODES == true ]]; then source scripts/install_scikits_odes.sh;
-  fi;
-- if [[ $PYBAMM_SCIKIT_FEM == true ]]; then pip install scikit-fem; fi;
-=======
   - pip install --upgrade pip
   - pip install .
   - if [[ $PYBAMM_DOCS == true ]]; then pip install -e .[docs]; fi;
@@ -353,7 +185,6 @@
   - if [[ $PYBAMM_COVER == true ]]; then pip install coverage codecov; fi;
   - if [[ $PYBAMM_SCIKITS_ODES == true ]]; then source scripts/install_scikits_odes.sh; fi;
 
->>>>>>> 79c9d349
 before_script:
 - python --version
 script:
