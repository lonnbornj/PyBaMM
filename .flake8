[flake8]
max-line-length = 88
exclude=
    .git,
    problems,
    __init__.py,
    venv,
    bin,
    etc,
    lib,
    lib64,
    share,
    pyvenv.cfg,
<<<<<<< HEAD
    third-party
=======
    third-party,
>>>>>>> 46b47a12
ignore=
    # False positive for white space before ':' on list slice
    # black should format these correctly
    E203,

    # Block comment should start with '# '
    # Not if it's a commented out line
    E265,

    # Ambiguous variable names
    # It's absolutely fine to have i and I
    E741,

    # List comprehension redefines variable
    # Re-using throw-away variables like `i`, `x`, etc. is a Good Idea
    F812,

    # Blank line at end of file
    # This increases readability
    W391,

    # Line break before binary operator
    # This is now actually advised in pep8
    W503,

    # Line break after binary operator
    W504,

    # Invalid escape sequence
    # These happen all the time in latex parts of docstrings,
    # e.g. \sigma
    W605,<|MERGE_RESOLUTION|>--- conflicted
+++ resolved
@@ -11,11 +11,7 @@
     lib64,
     share,
     pyvenv.cfg,
-<<<<<<< HEAD
-    third-party
-=======
     third-party,
->>>>>>> 46b47a12
 ignore=
     # False positive for white space before ':' on list slice
     # black should format these correctly
