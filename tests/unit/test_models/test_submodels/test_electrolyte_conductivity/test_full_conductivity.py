--- conflicted
+++ resolved
@@ -17,12 +17,6 @@
                 a,
                 ["negative electrode", "separator", "positive electrode"],
                 "current collector",
-<<<<<<< HEAD
-            ),
-            "Negative electrode interfacial current density": pybamm.FullBroadcast(
-                a, "negative electrode", "current collector"
-=======
->>>>>>> d5b0380a
             ),
             "Sum of interfacial current densities": pybamm.FullBroadcast(
                 a,
