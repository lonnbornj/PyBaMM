#
# Tests for the Casadi Solver class
#
import pybamm
import unittest
import numpy as np
from tests import get_mesh_for_testing, get_discretisation_for_testing
from scipy.sparse import eye
from scipy.optimize import least_squares


class TestCasadiSolver(unittest.TestCase):
    def test_bad_mode(self):
        with self.assertRaisesRegex(ValueError, "invalid mode"):
            pybamm.CasadiSolver(mode="bad mode")

    def test_model_solver(self):
        # Create model
        model = pybamm.BaseModel()
        var = pybamm.Variable("var")
        model.rhs = {var: 0.1 * var}
        model.initial_conditions = {var: 1}
        # No need to set parameters; can use base discretisation (no spatial operators)

        # create discretisation
        disc = pybamm.Discretisation()
        model_disc = disc.process_model(model, inplace=False)
        # Solve
        solver = pybamm.CasadiSolver(mode="fast", rtol=1e-8, atol=1e-8)
        t_eval = np.linspace(0, 1, 100)
        solution = solver.solve(model_disc, t_eval)
        np.testing.assert_array_equal(solution.t, t_eval)
        np.testing.assert_array_almost_equal(
            solution.y[0], np.exp(0.1 * solution.t), decimal=5
        )

        # Safe mode (enforce events that won't be triggered)
        model.events = [pybamm.Event("an event", var + 1)]
        disc.process_model(model)
        solver = pybamm.CasadiSolver(rtol=1e-8, atol=1e-8)
        solution = solver.solve(model, t_eval)
        np.testing.assert_array_equal(solution.t, t_eval)
        np.testing.assert_array_almost_equal(
            solution.y[0], np.exp(0.1 * solution.t), decimal=5
        )

        # Safe mode, without grid (enforce events that won't be triggered)
        solver = pybamm.CasadiSolver(mode="safe without grid", rtol=1e-8, atol=1e-8)
        solution = solver.solve(model, t_eval)
        np.testing.assert_array_equal(solution.t, t_eval)
        np.testing.assert_array_almost_equal(
            solution.y[0], np.exp(0.1 * solution.t), decimal=5
        )

    def test_model_solver_python(self):
        # Create model
        pybamm.set_logging_level("ERROR")
        model = pybamm.BaseModel()
        model.convert_to_format = "python"
        var = pybamm.Variable("var")
        model.rhs = {var: 0.1 * var}
        model.initial_conditions = {var: 1}
        # No need to set parameters; can use base discretisation (no spatial operators)

        # create discretisation
        disc = pybamm.Discretisation()
        disc.process_model(model)
        # Solve
        solver = pybamm.CasadiSolver(mode="fast", rtol=1e-8, atol=1e-8)
        t_eval = np.linspace(0, 1, 100)
        solution = solver.solve(model, t_eval)
        np.testing.assert_array_equal(solution.t, t_eval)
        np.testing.assert_array_almost_equal(
            solution.y[0], np.exp(0.1 * solution.t), decimal=5
        )
        pybamm.set_logging_level("WARNING")

    def test_model_solver_failure(self):
        # Create model
        model = pybamm.BaseModel()
        var = pybamm.Variable("var")
        model.rhs = {var: -pybamm.sqrt(var)}
        model.initial_conditions = {var: 1}
        # add events so that safe mode is used (won't be triggered)
        model.events = [pybamm.Event("10", var - 10)]
        # No need to set parameters; can use base discretisation (no spatial operators)

        # create discretisation
        disc = pybamm.Discretisation()
        model_disc = disc.process_model(model, inplace=False)

        solver = pybamm.CasadiSolver(extra_options_call={"regularity_check": False})
        # Solve with failure at t=2
        t_eval = np.linspace(0, 20, 100)
        with self.assertRaises(pybamm.SolverError):
            solver.solve(model_disc, t_eval)
        # Solve with failure at t=0
        model.initial_conditions = {var: 0}
        model_disc = disc.process_model(model, inplace=False)
        t_eval = np.linspace(0, 20, 100)
        with self.assertRaises(pybamm.SolverError):
            solver.solve(model_disc, t_eval)

    def test_model_solver_events(self):
        # Create model
        model = pybamm.BaseModel()
        whole_cell = ["negative electrode", "separator", "positive electrode"]
        var1 = pybamm.Variable("var1", domain=whole_cell)
        var2 = pybamm.Variable("var2", domain=whole_cell)
        model.rhs = {var1: 0.1 * var1}
        model.algebraic = {var2: 2 * var1 - var2}
        model.initial_conditions = {var1: 1, var2: 2}
        model.events = [
            pybamm.Event("var1 = 1.5", pybamm.min(var1 - 1.5)),
            pybamm.Event("var2 = 2.5", pybamm.min(var2 - 2.5)),
        ]
        disc = get_discretisation_for_testing()
        disc.process_model(model)

        # Solve using "safe" mode
        solver = pybamm.CasadiSolver(mode="safe", rtol=1e-8, atol=1e-8)
        t_eval = np.linspace(0, 5, 100)
        solution = solver.solve(model, t_eval)
        np.testing.assert_array_less(solution.y[0], 1.5)
        np.testing.assert_array_less(solution.y[-1], 2.5 + 1e-10)
        np.testing.assert_array_almost_equal(
            solution.y[0], np.exp(0.1 * solution.t), decimal=5
        )
        np.testing.assert_array_almost_equal(
            solution.y[-1], 2 * np.exp(0.1 * solution.t), decimal=5
        )

        # Solve using "safe" mode with debug off
        pybamm.settings.debug_mode = False
        solver = pybamm.CasadiSolver(mode="safe", rtol=1e-8, atol=1e-8, dt_max=1)
        t_eval = np.linspace(0, 5, 100)
        solution = solver.solve(model, t_eval)
        np.testing.assert_array_less(solution.y[0], 1.5)
        np.testing.assert_array_less(solution.y[-1], 2.5 + 1e-10)
        # test the last entry is exactly 2.5
        np.testing.assert_array_almost_equal(solution.y[-1, -1], 2.5, decimal=2)
        np.testing.assert_array_almost_equal(
            solution.y[0], np.exp(0.1 * solution.t), decimal=5
        )
        np.testing.assert_array_almost_equal(
            solution.y[-1], 2 * np.exp(0.1 * solution.t), decimal=5
        )
        pybamm.settings.debug_mode = True

        # Try dt_max=0 to enforce using all timesteps
        solver = pybamm.CasadiSolver(dt_max=0, rtol=1e-8, atol=1e-8)
        t_eval = np.linspace(0, 5, 100)
        solution = solver.solve(model, t_eval)
        np.testing.assert_array_less(solution.y[0], 1.5)
        np.testing.assert_array_less(solution.y[-1], 2.5)
        np.testing.assert_array_almost_equal(
            solution.y[0], np.exp(0.1 * solution.t), decimal=5
        )
        np.testing.assert_array_almost_equal(
            solution.y[-1], 2 * np.exp(0.1 * solution.t), decimal=5
        )

        # Test when an event returns nan
        model = pybamm.BaseModel()
        var = pybamm.Variable("var")
        model.rhs = {var: 0.1 * var}
        model.initial_conditions = {var: 1}
        model.events = [
            pybamm.Event("event", var - 1.02),
            pybamm.Event("sqrt event", pybamm.sqrt(1.0199 - var)),
        ]
        disc = pybamm.Discretisation()
        disc.process_model(model)
        solver = pybamm.CasadiSolver(rtol=1e-8, atol=1e-8)
        solution = solver.solve(model, t_eval)
        np.testing.assert_array_less(solution.y[0], 1.02 + 1e-10)
        np.testing.assert_array_almost_equal(solution.y[0, -1], 1.02, decimal=2)

    def test_model_step(self):
        # Create model
        model = pybamm.BaseModel()
        domain = ["negative electrode", "separator", "positive electrode"]
        var = pybamm.Variable("var", domain=domain)
        model.rhs = {var: 0.1 * var}
        model.initial_conditions = {var: 1}
        # No need to set parameters; can use base discretisation (no spatial operators)

        # create discretisation
        mesh = get_mesh_for_testing()
        spatial_methods = {"macroscale": pybamm.FiniteVolume()}
        disc = pybamm.Discretisation(mesh, spatial_methods)
        disc.process_model(model)

        solver = pybamm.CasadiSolver(rtol=1e-8, atol=1e-8)

        # Step once
        dt = 1
        step_sol = solver.step(None, model, dt)
        np.testing.assert_array_equal(step_sol.t, [0, dt])
        np.testing.assert_array_almost_equal(step_sol.y[0], np.exp(0.1 * step_sol.t))

        # Step again (return 5 points)
        step_sol_2 = solver.step(step_sol, model, dt, npts=5)
        np.testing.assert_array_equal(
            step_sol_2.t, np.concatenate([np.array([0]), np.linspace(dt, 2 * dt, 5)])
        )
        np.testing.assert_array_almost_equal(
            step_sol_2.y[0], np.exp(0.1 * step_sol_2.t)
        )

        # Check steps give same solution as solve
        t_eval = step_sol.t
        solution = solver.solve(model, t_eval)
        np.testing.assert_array_almost_equal(solution.y[0], step_sol.y[0])

    def test_model_step_with_input(self):
        # Create model
        model = pybamm.BaseModel()
        var = pybamm.Variable("var")
        a = pybamm.InputParameter("a")
        model.rhs = {var: a * var}
        model.initial_conditions = {var: 1}
        model.variables = {"a": a}
        # No need to set parameters; can use base discretisation (no spatial operators)

        # create discretisation
        disc = pybamm.Discretisation()
        disc.process_model(model)

        solver = pybamm.CasadiSolver(rtol=1e-8, atol=1e-8)

        # Step with an input
        dt = 0.1
        step_sol = solver.step(None, model, dt, npts=5, inputs={"a": 0.1})
        np.testing.assert_array_equal(step_sol.t, np.linspace(0, dt, 5))
        np.testing.assert_allclose(step_sol.y[0], np.exp(0.1 * step_sol.t))

        # Step again with different inputs
        step_sol_2 = solver.step(step_sol, model, dt, npts=5, inputs={"a": -1})
        np.testing.assert_array_equal(step_sol_2.t, np.linspace(0, 2 * dt, 9))
        np.testing.assert_array_equal(
            step_sol_2["a"].entries, np.array([0.1, 0.1, 0.1, 0.1, 0.1, -1, -1, -1, -1])
        )
        np.testing.assert_allclose(
            step_sol_2.y[0],
            np.concatenate(
                [
                    np.exp(0.1 * step_sol.t[:5]),
                    np.exp(0.1 * step_sol.t[4]) * np.exp(-(step_sol.t[5:] - dt)),
                ]
            ),
        )

    def test_model_step_events(self):
        # Create model
        model = pybamm.BaseModel()
        var1 = pybamm.Variable("var1")
        var2 = pybamm.Variable("var2")
        model.rhs = {var1: 0.1 * var1}
        model.algebraic = {var2: 2 * var1 - var2}
        model.initial_conditions = {var1: 1, var2: 2}
        model.events = [
            pybamm.Event("var1 = 1.5", pybamm.min(var1 - 1.5)),
            pybamm.Event("var2 = 2.5", pybamm.min(var2 - 2.5)),
        ]
        disc = pybamm.Discretisation()
        disc.process_model(model)

        # Solve
        step_solver = pybamm.CasadiSolver(rtol=1e-8, atol=1e-8)
        dt = 0.05
        time = 0
        end_time = 5
        step_solution = None
        while time < end_time:
            step_solution = step_solver.step(step_solution, model, dt=dt, npts=10)
            time += dt
        np.testing.assert_array_less(step_solution.y[0], 1.5)
        np.testing.assert_array_less(step_solution.y[-1], 2.5001)
        np.testing.assert_array_almost_equal(
            step_solution.y[0], np.exp(0.1 * step_solution.t), decimal=5
        )
        np.testing.assert_array_almost_equal(
            step_solution.y[-1], 2 * np.exp(0.1 * step_solution.t), decimal=4
        )

    def test_model_solver_with_inputs(self):
        # Create model
        model = pybamm.BaseModel()
        domain = ["negative electrode", "separator", "positive electrode"]
        var = pybamm.Variable("var", domain=domain)
        model.rhs = {var: -pybamm.InputParameter("rate") * var}
        model.initial_conditions = {var: 1}
        model.events = [pybamm.Event("var=0.5", pybamm.min(var - 0.5))]
        # No need to set parameters; can use base discretisation (no spatial
        # operators)

        # create discretisation
        mesh = get_mesh_for_testing()
        spatial_methods = {"macroscale": pybamm.FiniteVolume()}
        disc = pybamm.Discretisation(mesh, spatial_methods)
        disc.process_model(model)
        # Solve
        solver = pybamm.CasadiSolver(rtol=1e-8, atol=1e-8)
        t_eval = np.linspace(0, 10, 100)
        solution = solver.solve(model, t_eval, inputs={"rate": 0.1})
        self.assertLess(len(solution.t), len(t_eval))
        np.testing.assert_allclose(solution.y[0], np.exp(-0.1 * solution.t), rtol=1e-04)

        # Without grid
        solver = pybamm.CasadiSolver(mode="safe without grid", rtol=1e-8, atol=1e-8)
        t_eval = np.linspace(0, 10, 100)
        solution = solver.solve(model, t_eval, inputs={"rate": 0.1})
        self.assertLess(len(solution.t), len(t_eval))
        np.testing.assert_allclose(solution.y[0], np.exp(-0.1 * solution.t), rtol=1e-04)
        solution = solver.solve(model, t_eval, inputs={"rate": 1.1})
        self.assertLess(len(solution.t), len(t_eval))
        np.testing.assert_allclose(solution.y[0], np.exp(-1.1 * solution.t), rtol=1e-04)

    def test_model_solver_dae_inputs_in_initial_conditions(self):
        # Create model
        model = pybamm.BaseModel()
        var1 = pybamm.Variable("var1")
        var2 = pybamm.Variable("var2")
        model.rhs = {var1: pybamm.InputParameter("rate") * var1}
        model.algebraic = {var2: var1 - var2}
        model.initial_conditions = {
            var1: pybamm.InputParameter("ic 1"),
            var2: pybamm.InputParameter("ic 2"),
        }

        # Solve
        solver = pybamm.CasadiSolver(rtol=1e-8, atol=1e-8)
        t_eval = np.linspace(0, 5, 100)
        solution = solver.solve(
            model, t_eval, inputs={"rate": -1, "ic 1": 0.1, "ic 2": 2}
        )
        np.testing.assert_array_almost_equal(
            solution.y[0], 0.1 * np.exp(-solution.t), decimal=5
        )
        np.testing.assert_array_almost_equal(
            solution.y[-1], 0.1 * np.exp(-solution.t), decimal=5
        )

        # Solve again with different initial conditions
        solution = solver.solve(
            model, t_eval, inputs={"rate": -0.1, "ic 1": 1, "ic 2": 3}
        )
        np.testing.assert_array_almost_equal(
            solution.y[0], 1 * np.exp(-0.1 * solution.t), decimal=5
        )
        np.testing.assert_array_almost_equal(
            solution.y[-1], 1 * np.exp(-0.1 * solution.t), decimal=5
        )

    def test_model_solver_with_external(self):
        # Create model
        model = pybamm.BaseModel()
        domain = ["negative electrode", "separator", "positive electrode"]
        var1 = pybamm.Variable("var1", domain=domain)
        var2 = pybamm.Variable("var2", domain=domain)
        model.rhs = {var1: -var2}
        model.initial_conditions = {var1: 1}
        model.external_variables = [var2]
        model.variables = {"var1": var1, "var2": var2}
        # No need to set parameters; can use base discretisation (no spatial
        # operators)

        # create discretisation
        mesh = get_mesh_for_testing()
        spatial_methods = {"macroscale": pybamm.FiniteVolume()}
        disc = pybamm.Discretisation(mesh, spatial_methods)
        disc.process_model(model)
        # Solve
        solver = pybamm.CasadiSolver(rtol=1e-8, atol=1e-8)
        t_eval = np.linspace(0, 10, 100)
        solution = solver.solve(model, t_eval, external_variables={"var2": 0.5})
        np.testing.assert_allclose(solution.y[0], 1 - 0.5 * solution.t, rtol=1e-06)

    def test_model_solver_with_non_identity_mass(self):
        model = pybamm.BaseModel()
        var1 = pybamm.Variable("var1", domain="negative electrode")
        var2 = pybamm.Variable("var2", domain="negative electrode")
        model.rhs = {var1: var1}
        model.algebraic = {var2: 2 * var1 - var2}
        model.initial_conditions = {var1: 1, var2: 2}
        disc = get_discretisation_for_testing()
        disc.process_model(model)

        # FV discretisation has identity mass. Manually set the mass matrix to
        # be a diag of 10s here for testing. Note that the algebraic part is all
        # zeros
        mass_matrix = 10 * model.mass_matrix.entries
        model.mass_matrix = pybamm.Matrix(mass_matrix)

        # Note that mass_matrix_inv is just the inverse of the ode block of the
        # mass matrix
        mass_matrix_inv = 0.1 * eye(int(mass_matrix.shape[0] / 2))
        model.mass_matrix_inv = pybamm.Matrix(mass_matrix_inv)

        # Solve
        solver = pybamm.CasadiSolver(rtol=1e-8, atol=1e-8)
        t_eval = np.linspace(0, 1, 100)
        solution = solver.solve(model, t_eval)
        np.testing.assert_array_equal(solution.t, t_eval)
        np.testing.assert_allclose(solution.y[0], np.exp(0.1 * solution.t))
        np.testing.assert_allclose(solution.y[-1], 2 * np.exp(0.1 * solution.t))

    def test_dae_solver_algebraic_model(self):
        model = pybamm.BaseModel()
        var = pybamm.Variable("var")
        model.algebraic = {var: var + 1}
        model.initial_conditions = {var: 0}

        disc = pybamm.Discretisation()
        disc.process_model(model)

        solver = pybamm.CasadiSolver()
        t_eval = np.linspace(0, 1)
        with self.assertRaisesRegex(
            pybamm.SolverError, "Cannot use CasadiSolver to solve algebraic model"
        ):
            solver.solve(model, t_eval)


class TestCasadiSolverSensitivity(unittest.TestCase):
    def test_solve_with_symbolic_input(self):
        # Simple system: a single differential equation
        var = pybamm.Variable("var")
        model = pybamm.BaseModel()
        model.rhs = {var: pybamm.InputParameter("param")}
        model.initial_conditions = {var: 2}
        model.variables = {"var": var}

        # create discretisation
        disc = pybamm.Discretisation()
        disc.process_model(model)

        # Solve
        solver = pybamm.CasadiSolver()
        t_eval = np.linspace(0, 1)
        solution = solver.solve(model, t_eval)
        np.testing.assert_array_almost_equal(
            solution["var"].value({"param": 7}).full().flatten(), 2 + 7 * t_eval
        )
        np.testing.assert_array_almost_equal(
            solution["var"].value({"param": -3}).full().flatten(), 2 - 3 * t_eval
        )
        np.testing.assert_array_almost_equal(
            solution["var"].sensitivity({"param": 3}).full().flatten(), t_eval
        )

    def test_least_squares_fit(self):
        # Simple system: a single algebraic equation
        var1 = pybamm.Variable("var1", domain="negative electrode")
        var2 = pybamm.Variable("var2", domain="negative electrode")
        model = pybamm.BaseModel()
        p = pybamm.InputParameter("p")
        q = pybamm.InputParameter("q")
        model.rhs = {var1: -var1}
        model.algebraic = {var2: (var2 - p)}
        model.initial_conditions = {var1: 1, var2: 3}
        model.variables = {"objective": (var2 - q) ** 2 + (p - 3) ** 2}

        # create discretisation
        disc = get_discretisation_for_testing()
        disc.process_model(model)

        # Solve
        solver = pybamm.CasadiSolver()
        solution = solver.solve(model, np.linspace(0, 1))
        sol_var = solution["objective"]

        def objective(x):
            return sol_var.value({"p": x[0], "q": x[1]}).full().flatten()

        # without jacobian
        lsq_sol = least_squares(objective, [2, 2], method="lm")
        np.testing.assert_array_almost_equal(lsq_sol.x, [3, 3], decimal=3)

        def jac(x):
            return sol_var.sensitivity({"p": x[0], "q": x[1]})

        # with jacobian
        lsq_sol = least_squares(objective, [2, 2], jac=jac, method="lm")
        np.testing.assert_array_almost_equal(lsq_sol.x, [3, 3], decimal=3)

    def test_solve_with_symbolic_input_1D_scalar_input(self):
        var = pybamm.Variable("var", "negative electrode")
        model = pybamm.BaseModel()
        param = pybamm.InputParameter("param")
        model.rhs = {var: -param * var}
        model.initial_conditions = {var: 2}
        model.variables = {"var": var}

        # create discretisation
        disc = get_discretisation_for_testing()
        disc.process_model(model)

        # Solve - scalar input
        solver = pybamm.CasadiSolver()
        t_eval = np.linspace(0, 1)
        solution = solver.solve(model, t_eval)
        np.testing.assert_array_almost_equal(
            solution["var"].value({"param": 7}),
            np.repeat(2 * np.exp(-7 * t_eval), 40)[:, np.newaxis],
            decimal=4,
        )
        np.testing.assert_array_almost_equal(
            solution["var"].value({"param": 3}),
            np.repeat(2 * np.exp(-3 * t_eval), 40)[:, np.newaxis],
            decimal=4,
        )
        np.testing.assert_array_almost_equal(
            solution["var"].sensitivity({"param": 3}),
            np.repeat(
                -2 * t_eval * np.exp(-3 * t_eval), disc.mesh["negative electrode"].npts
            )[:, np.newaxis],
            decimal=4,
        )

    def test_solve_with_symbolic_input_1D_vector_input(self):
        var = pybamm.Variable("var", "negative electrode")
        model = pybamm.BaseModel()
        param = pybamm.InputParameter("param", "negative electrode")
        model.rhs = {var: -param * var}
        model.initial_conditions = {var: 2}
        model.variables = {"var": var}

        # create discretisation
        disc = get_discretisation_for_testing()
        disc.process_model(model)

        # Solve - scalar input
        solver = pybamm.CasadiSolver()
        solution = solver.solve(model, np.linspace(0, 1))
        n = disc.mesh["negative electrode"].npts

        solver = pybamm.CasadiSolver()
        t_eval = np.linspace(0, 1)
        solution = solver.solve(model, t_eval)
        p = np.linspace(0, 1, n)[:, np.newaxis]
        np.testing.assert_array_almost_equal(
            solution["var"].value({"param": 3 * np.ones(n)}),
            np.repeat(2 * np.exp(-3 * t_eval), 40)[:, np.newaxis],
            decimal=4,
        )
        np.testing.assert_array_almost_equal(
            solution["var"].value({"param": 2 * p}),
            2 * np.exp(-2 * p * t_eval).T.reshape(-1, 1),
            decimal=4,
        )
        np.testing.assert_array_almost_equal(
            solution["var"].sensitivity({"param": 3 * np.ones(n)}),
            np.kron(-2 * t_eval * np.exp(-3 * t_eval), np.eye(40)).T,
            decimal=4,
        )

        sens = solution["var"].sensitivity({"param": p}).full()
<<<<<<< HEAD
        for idx in range(len(t_eval)):
            np.testing.assert_array_almost_equal(
                sens[40 * idx : 40 * (idx + 1), :],
                -2 * t_eval[idx] * np.exp(-p * t_eval[idx]) * np.eye(40),
=======
        for idx, t in enumerate(t_eval):
            np.testing.assert_array_almost_equal(
                sens[40 * idx : 40 * (idx + 1), :],
                -2 * t * np.exp(-p * t) * np.eye(40),
>>>>>>> e2e837bb
                decimal=4,
            )

    def test_solve_with_symbolic_input_in_initial_conditions(self):
        # Simple system: a single algebraic equation
        var = pybamm.Variable("var")
        model = pybamm.BaseModel()
        model.rhs = {var: -var}
        model.initial_conditions = {var: pybamm.InputParameter("param")}
        model.variables = {"var": var}

        # create discretisation
        disc = pybamm.Discretisation()
        disc.process_model(model)

        # Solve
        solver = pybamm.CasadiSolver(atol=1e-10, rtol=1e-10)
        t_eval = np.linspace(0, 1)
        solution = solver.solve(model, t_eval)
        np.testing.assert_array_almost_equal(
            solution["var"].value({"param": 7}), 7 * np.exp(-t_eval)[np.newaxis, :]
        )
        np.testing.assert_array_almost_equal(
            solution["var"].value({"param": 3}), 3 * np.exp(-t_eval)[np.newaxis, :]
        )
        np.testing.assert_array_almost_equal(
            solution["var"].sensitivity({"param": 3}), np.exp(-t_eval)[:, np.newaxis]
        )

    def test_least_squares_fit_input_in_initial_conditions(self):
        # Simple system: a single algebraic equation
        var1 = pybamm.Variable("var1", domain="negative electrode")
        var2 = pybamm.Variable("var2", domain="negative electrode")
        model = pybamm.BaseModel()
        p = pybamm.InputParameter("p")
        q = pybamm.InputParameter("q")
        model.rhs = {var1: -var1}
        model.algebraic = {var2: (var2 - p)}
        model.initial_conditions = {var1: 1, var2: p}
        model.variables = {"objective": (var2 - q) ** 2 + (p - 3) ** 2}

        # create discretisation
        disc = get_discretisation_for_testing()
        disc.process_model(model)

        # Solve
        solver = pybamm.CasadiSolver()
        solution = solver.solve(model, np.linspace(0, 1))
        sol_var = solution["objective"]

        def objective(x):
            return sol_var.value({"p": x[0], "q": x[1]}).full().flatten()

        # without jacobian
        lsq_sol = least_squares(objective, [2, 2], method="lm")
        np.testing.assert_array_almost_equal(lsq_sol.x, [3, 3], decimal=3)


if __name__ == "__main__":
    print("Add -v for more debug output")
    import sys

    if "-v" in sys.argv:
        debug = True
    pybamm.settings.debug_mode = True
    unittest.main()<|MERGE_RESOLUTION|>--- conflicted
+++ resolved
@@ -557,17 +557,10 @@
         )
 
         sens = solution["var"].sensitivity({"param": p}).full()
-<<<<<<< HEAD
-        for idx in range(len(t_eval)):
-            np.testing.assert_array_almost_equal(
-                sens[40 * idx : 40 * (idx + 1), :],
-                -2 * t_eval[idx] * np.exp(-p * t_eval[idx]) * np.eye(40),
-=======
         for idx, t in enumerate(t_eval):
             np.testing.assert_array_almost_equal(
                 sens[40 * idx : 40 * (idx + 1), :],
                 -2 * t * np.exp(-p * t) * np.eye(40),
->>>>>>> e2e837bb
                 decimal=4,
             )
 
