--- conflicted
+++ resolved
@@ -12,23 +12,6 @@
         # this test implements a python version of the ida Roberts
         # example provided in sundials
         # see sundials ida examples pdf
-<<<<<<< HEAD
-        model = pybamm.BaseModel()
-        u = pybamm.Variable("u")
-        v = pybamm.Variable("v")
-        model.rhs = {u: 0.1 * v}
-        model.algebraic = {v: 1 - v}
-        model.initial_conditions = {u: 0, v: 1}
-        model.events = {"1": u - 0.2, "2": v}
-
-        disc = pybamm.Discretisation()
-        disc.process_model(model)
-
-        solver = pybamm.IDAKLUSolver()
-
-        t_eval = np.linspace(0, 3, 100)
-        solution = solver.solve(model, t_eval)
-=======
         for form in ["python", "casadi"]:
             model = pybamm.BaseModel()
             model.convert_to_format = form
@@ -46,7 +29,6 @@
 
             t_eval = np.linspace(0, 3, 100)
             solution = solver.solve(model, t_eval)
->>>>>>> 927ce97b
 
             # test that final time is time of event
             # y = 0.1 t + y0 so y=0.2 when t=2
