#
# Test for the Simplify class
#
import casadi
import numpy as np
import pybamm
import unittest
from tests import get_mesh_for_testing, get_1p1d_discretisation_for_testing


class TestCasadiConverter(unittest.TestCase):
    def assert_casadi_equal(self, a, b, evalf=False):
        if evalf is True:
            self.assertTrue((casadi.evalf(a) - casadi.evalf(b)).is_zero())
        else:
            self.assertTrue((a - b).is_zero())

    def test_convert_scalar_symbols(self):
        a = pybamm.Scalar(0)
        b = pybamm.Scalar(1)
        c = pybamm.Scalar(-1)
        d = pybamm.Scalar(2)

        self.assertEqual(a.to_casadi(), casadi.MX(0))
        self.assertEqual(d.to_casadi(), casadi.MX(2))

        # negate
        self.assertEqual((-b).to_casadi(), casadi.MX(-1))
        # absolute value
        self.assertEqual(abs(c).to_casadi(), casadi.MX(1))

        # function
        def sin(x):
            return np.sin(x)

        f = pybamm.Function(sin, b)
        self.assertEqual(f.to_casadi(), casadi.MX(np.sin(1)))

        def myfunction(x, y):
            return x + y

        f = pybamm.Function(myfunction, b, d)
        self.assertEqual(f.to_casadi(), casadi.MX(3))

        # addition
        self.assertEqual((a + b).to_casadi(), casadi.MX(1))
        # subtraction
        self.assertEqual((c - d).to_casadi(), casadi.MX(-3))
        # multiplication
        self.assertEqual((c * d).to_casadi(), casadi.MX(-2))
        # power
        self.assertEqual((c ** d).to_casadi(), casadi.MX(1))
        # division
        self.assertEqual((b / d).to_casadi(), casadi.MX(1 / 2))

    def test_convert_array_symbols(self):
        # Arrays
        a = np.array([1, 2, 3, 4, 5])
        pybamm_a = pybamm.Array(a)
        self.assert_casadi_equal(pybamm_a.to_casadi(), casadi.MX(a))

        casadi_t = casadi.MX.sym("t")
        casadi_y = casadi.MX.sym("y", 10)

        pybamm_t = pybamm.Time()
        pybamm_y = pybamm.StateVector(slice(0, 10))

        # Time
        self.assertEqual(pybamm_t.to_casadi(casadi_t, casadi_y), casadi_t)

        # State Vector
        self.assert_casadi_equal(pybamm_y.to_casadi(casadi_t, casadi_y), casadi_y)

        # outer product
        outer = pybamm.Outer(pybamm_a, pybamm_a)
        self.assert_casadi_equal(
            outer.to_casadi(), casadi.MX(outer.evaluate()), evalf=True
        )

    def test_special_functions(self):
        a = pybamm.Array(np.array([1, 2, 3, 4, 5]))
        self.assert_casadi_equal(pybamm.max(a).to_casadi(), casadi.MX(5), evalf=True)
        self.assert_casadi_equal(pybamm.min(a).to_casadi(), casadi.MX(1), evalf=True)
        b = pybamm.Array(np.array([-2]))
        c = pybamm.Array(np.array([3]))
        self.assert_casadi_equal(
            pybamm.Function(np.abs, b).to_casadi(), casadi.MX(2), evalf=True
        )
        self.assert_casadi_equal(
            pybamm.Function(np.abs, c).to_casadi(), casadi.MX(3), evalf=True
        )

    def test_interpolation(self):
        x = np.linspace(0, 1)[:, np.newaxis]
        y = pybamm.StateVector(slice(0, 2))
        casadi_y = casadi.MX.sym("y", 2)
        # linear
        linear = np.hstack([x, 2 * x])
        y_test = np.array([0.4, 0.6])
        for interpolator in ["pchip", "cubic spline"]:
            interp = pybamm.Interpolant(linear, y, interpolator=interpolator)
            interp_casadi = interp.to_casadi(y=casadi_y)
            f = casadi.Function("f", [casadi_y], [interp_casadi])
            np.testing.assert_array_almost_equal(interp.evaluate(y=y_test), f(y_test))
        # square
        square = np.hstack([x, x ** 2])
        y = pybamm.StateVector(slice(0, 1))
        for interpolator in ["pchip", "cubic spline"]:
            interp = pybamm.Interpolant(square, y, interpolator=interpolator)
            interp_casadi = interp.to_casadi(y=casadi_y)
            f = casadi.Function("f", [casadi_y], [interp_casadi])
            np.testing.assert_array_almost_equal(interp.evaluate(y=y_test), f(y_test))

    def test_concatenations(self):
        y = np.linspace(0, 1, 10)[:, np.newaxis]
        a = pybamm.Vector(y)
        b = pybamm.Scalar(16)
        c = pybamm.Scalar(3)
        conc = pybamm.NumpyConcatenation(a, b, c)
        self.assert_casadi_equal(
            conc.to_casadi(), casadi.MX(conc.evaluate()), evalf=True
        )

        # Domain concatenation
        mesh = get_mesh_for_testing()
        a_dom = ["negative electrode"]
        b_dom = ["positive electrode"]
        a = 2 * pybamm.Vector(np.ones_like(mesh[a_dom[0]][0].nodes), domain=a_dom)
        b = pybamm.Vector(np.ones_like(mesh[b_dom[0]][0].nodes), domain=b_dom)
        conc = pybamm.DomainConcatenation([b, a], mesh)
        self.assert_casadi_equal(
            conc.to_casadi(), casadi.MX(conc.evaluate()), evalf=True
        )

        # 2d
        disc = get_1p1d_discretisation_for_testing()
        a = pybamm.Variable("a", domain=a_dom)
        b = pybamm.Variable("b", domain=b_dom)
        conc = pybamm.Concatenation(a, b)
        disc.set_variable_slices([conc])
        expr = disc.process_symbol(conc)
        y = casadi.SX.sym("y", expr.size)
        x = expr.to_casadi(None, y)
        f = casadi.Function("f", [x], [x])
        y_eval = np.linspace(0, 1, expr.size)
        self.assert_casadi_equal(f(y_eval), casadi.SX(expr.evaluate(y=y_eval)))

    def test_convert_differentiated_function(self):
        a = pybamm.Scalar(0)
        b = pybamm.Scalar(1)

<<<<<<< HEAD
=======
        # function
        def sin(x):
            return anp.sin(x)

        f = pybamm.Function(sin, b).diff(b)
        self.assert_casadi_equal(f.to_casadi(), casadi.MX(np.cos(1)), evalf=True)

>>>>>>> edf18a4f
        def myfunction(x, y):
            return x + y ** 3

        f = pybamm.Function(myfunction, a, b).diff(a)
        self.assert_casadi_equal(f.to_casadi(), casadi.MX(1), evalf=True)
        f = pybamm.Function(myfunction, a, b).diff(b)
        self.assert_casadi_equal(f.to_casadi(), casadi.MX(3), evalf=True)

    def test_errors(self):
        y = pybamm.StateVector(slice(0, 10))
        with self.assertRaisesRegex(
            ValueError, "Must provide a 'y' for converting state vectors"
        ):
            y.to_casadi()
        var = pybamm.Variable("var")
        with self.assertRaisesRegex(TypeError, "Cannot convert symbol of type"):
            var.to_casadi()


if __name__ == "__main__":
    print("Add -v for more debug output")
    import sys

    if "-v" in sys.argv:
        debug = True
    pybamm.settings.debug_mode = True
    unittest.main()<|MERGE_RESOLUTION|>--- conflicted
+++ resolved
@@ -149,16 +149,6 @@
         a = pybamm.Scalar(0)
         b = pybamm.Scalar(1)
 
-<<<<<<< HEAD
-=======
-        # function
-        def sin(x):
-            return anp.sin(x)
-
-        f = pybamm.Function(sin, b).diff(b)
-        self.assert_casadi_equal(f.to_casadi(), casadi.MX(np.cos(1)), evalf=True)
-
->>>>>>> edf18a4f
         def myfunction(x, y):
             return x + y ** 3
 
