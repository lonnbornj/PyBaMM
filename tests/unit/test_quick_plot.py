import pybamm
import unittest
import numpy as np


class TestQuickPlot(unittest.TestCase):
    def test_simple_ode_model(self):
        model = pybamm.BaseBatteryModel(name="Simple ODE Model")

        whole_cell = ["negative electrode", "separator", "positive electrode"]
        # Create variables: domain is explicitly empty since these variables are only
        # functions of time
        a = pybamm.Variable("a", domain=[])
        b = pybamm.Variable("b", domain=[])
        c = pybamm.Variable("c", domain=[])

        # Simple ODEs
        model.rhs = {a: pybamm.Scalar(2), b: pybamm.Scalar(0), c: -c}

        # Simple initial conditions
        model.initial_conditions = {
            a: pybamm.Scalar(0),
            b: pybamm.Scalar(1),
            c: pybamm.Scalar(1),
        }
        # no boundary conditions for an ODE model
        # Broadcast some of the variables
        model.variables = {
            "a": a,
            "b broadcasted": pybamm.FullBroadcast(b, whole_cell, "current collector"),
            "c broadcasted": pybamm.FullBroadcast(
                c, ["negative electrode", "separator"], "current collector"
            ),
            "b broadcasted negative electrode": pybamm.PrimaryBroadcast(
                b, "negative particle"
            ),
            "c broadcasted positive electrode": pybamm.PrimaryBroadcast(
                c, "positive particle"
            ),
            "x [m]": pybamm.standard_spatial_vars.x,
            "x": pybamm.standard_spatial_vars.x,
            "r_n [m]": pybamm.standard_spatial_vars.r_n,
            "r_n": pybamm.standard_spatial_vars.r_n,
            "r_p [m]": pybamm.standard_spatial_vars.r_p,
            "r_p": pybamm.standard_spatial_vars.r_p,
        }

        # ODEs only (don't use jacobian)
        model.use_jacobian = False

        # Process and solve
        geometry = model.default_geometry
        param = model.default_parameter_values
        param.process_model(model)
        param.process_geometry(geometry)
        mesh = pybamm.Mesh(geometry, model.default_submesh_types, model.default_var_pts)
        disc = pybamm.Discretisation(mesh, model.default_spatial_methods)
        disc.process_model(model)
        solver = model.default_solver
        t_eval = np.linspace(0, 2, 100)
        solution = solver.solve(model, t_eval)
        quick_plot = pybamm.QuickPlot(
            solution,
            [
                "a",
                "b broadcasted",
                "c broadcasted",
                "b broadcasted negative electrode",
                "c broadcasted positive electrode",
            ],
        )
        quick_plot.plot(0)

        # update the axis
        new_axis = [0, 0.5, 0, 1]
        quick_plot.axis.update({("a",): new_axis})
        self.assertEqual(quick_plot.axis[("a",)], new_axis)

        # and now reset them
        quick_plot.reset_axis()
        self.assertNotEqual(quick_plot.axis[("a",)], new_axis)

        # check dynamic plot loads
        quick_plot.dynamic_plot(testing=True)

        quick_plot.slider_update(0.01)

        # Test with different output variables
        quick_plot = pybamm.QuickPlot(solution, ["b broadcasted"])
        self.assertEqual(len(quick_plot.axis), 1)
        quick_plot.plot(0)

        quick_plot = pybamm.QuickPlot(
            solution,
            [
                ["a", "a"],
                ["b broadcasted", "b broadcasted"],
                "c broadcasted",
                "b broadcasted negative electrode",
                "c broadcasted positive electrode",
            ],
        )
        self.assertEqual(len(quick_plot.axis), 5)
        quick_plot.plot(0)

        # update the axis
        new_axis = [0, 0.5, 0, 1]
        var_key = ("c broadcasted",)
        quick_plot.axis.update({var_key: new_axis})
        self.assertEqual(quick_plot.axis[var_key], new_axis)

        # and now reset them
        quick_plot.reset_axis()
        self.assertNotEqual(quick_plot.axis[var_key], new_axis)

        # check dynamic plot loads
        quick_plot.dynamic_plot(testing=True)

        quick_plot.slider_update(0.01)

        # Test longer name
        model.variables["Variable with a very long name"] = model.variables["a"]
        quick_plot = pybamm.QuickPlot(solution, ["Variable with a very long name"])
        quick_plot.plot(0)

        # Test different inputs
        quick_plot = pybamm.QuickPlot(
            [solution, solution],
<<<<<<< HEAD
=======
            ["a"],
>>>>>>> 5fedf673
            colors=["r", "g", "b"],
            linestyles=["-", "--"],
            figsize=(1, 2),
            labels=["sol 1", "sol 2"],
        )
        self.assertEqual(quick_plot.colors, ["r", "g", "b"])
        self.assertEqual(quick_plot.linestyles, ["-", "--"])
        self.assertEqual(quick_plot.figsize, (1, 2))
        self.assertEqual(quick_plot.labels, ["sol 1", "sol 2"])

<<<<<<< HEAD
        # Test different time formats
        quick_plot = pybamm.QuickPlot(solution)
        self.assertEqual(quick_plot.time_scale, 1)
        quick_plot = pybamm.QuickPlot(solution, time_format="seconds")
        self.assertEqual(quick_plot.time_scale, 1)
        quick_plot = pybamm.QuickPlot(solution, time_format="minutes")
        self.assertEqual(quick_plot.time_scale, 1 / 60)
        quick_plot = pybamm.QuickPlot(solution, time_format="hours")
        self.assertEqual(quick_plot.time_scale, 1 / 3600)
        with self.assertRaisesRegex(ValueError, "time format"):
            pybamm.QuickPlot(solution, time_format="bad format")
        # long solution defaults to hours instead of seconds
        solution_long = solver.solve(model, np.linspace(0, 1e5))
        quick_plot = pybamm.QuickPlot(solution_long)
        self.assertEqual(quick_plot.time_scale, 1 / 3600)

        # Test errors
        with self.assertRaisesRegex(ValueError, "Mismatching variable domains"):
            pybamm.QuickPlot(solution, [["a", "b broadcasted"]])
        model.variables["3D variable"] = disc.process_symbol(
=======
        # Test different time units
        quick_plot = pybamm.QuickPlot(solution, ["a"])
        self.assertEqual(quick_plot.time_scale, 1)
        quick_plot = pybamm.QuickPlot(solution, ["a"], time_unit="seconds")
        self.assertEqual(quick_plot.time_scale, 1)
        quick_plot = pybamm.QuickPlot(solution, ["a"], time_unit="minutes")
        self.assertEqual(quick_plot.time_scale, 1 / 60)
        quick_plot = pybamm.QuickPlot(solution, ["a"], time_unit="hours")
        self.assertEqual(quick_plot.time_scale, 1 / 3600)
        with self.assertRaisesRegex(ValueError, "time unit"):
            pybamm.QuickPlot(solution, ["a"], time_unit="bad unit")
        # long solution defaults to hours instead of seconds
        solution_long = solver.solve(model, np.linspace(0, 1e5))
        quick_plot = pybamm.QuickPlot(solution_long, ["a"])
        self.assertEqual(quick_plot.time_scale, 1 / 3600)

        # Test different spatial units
        quick_plot = pybamm.QuickPlot(solution, ["a"])
        self.assertEqual(quick_plot.spatial_unit, "$\mu m$")
        quick_plot = pybamm.QuickPlot(solution, ["a"], spatial_unit="m")
        self.assertEqual(quick_plot.spatial_unit, "m")
        quick_plot = pybamm.QuickPlot(solution, ["a"], spatial_unit="mm")
        self.assertEqual(quick_plot.spatial_unit, "mm")
        quick_plot = pybamm.QuickPlot(solution, ["a"], spatial_unit="um")
        self.assertEqual(quick_plot.spatial_unit, "$\mu m$")
        with self.assertRaisesRegex(ValueError, "spatial unit"):
            pybamm.QuickPlot(solution, ["a"], spatial_unit="bad unit")

        # Test 2D variables
        model.variables["2D variable"] = disc.process_symbol(
>>>>>>> 5fedf673
            pybamm.FullBroadcast(
                1, "negative particle", {"secondary": "negative electrode"}
            )
        )
<<<<<<< HEAD
        with self.assertRaisesRegex(NotImplementedError, "Cannot plot 3D variables"):
            pybamm.QuickPlot([solution, solution], ["3D variable"])
        with self.assertRaisesRegex(ValueError, "labels"):
            quick_plot = pybamm.QuickPlot(
                [solution, solution], labels=["sol 1", "sol 2", "sol 3"]
=======
        model.variables["Negative 2D variable"] = model.variables["2D variable"]
        quick_plot = pybamm.QuickPlot(solution, ["Negative 2D variable"])
        quick_plot.plot(0)

        with self.assertRaisesRegex(NotImplementedError, "Cannot plot 2D variables"):
            pybamm.QuickPlot([solution, solution], ["2D variable"])

        # Test errors
        with self.assertRaisesRegex(ValueError, "Mismatching variable domains"):
            pybamm.QuickPlot(solution, [["a", "b broadcasted"]])
        with self.assertRaisesRegex(ValueError, "labels"):
            quick_plot = pybamm.QuickPlot(
                [solution, solution], ["a"], labels=["sol 1", "sol 2", "sol 3"]
>>>>>>> 5fedf673
            )

        # No variable can be NaN
        model.variables["NaN variable"] = disc.process_symbol(pybamm.Scalar(np.nan))
        with self.assertRaisesRegex(
            ValueError, "All-NaN variable 'NaN variable' provided"
        ):
            pybamm.QuickPlot(solution, ["NaN variable"])
<<<<<<< HEAD
=======

    def test_spm_simulation(self):
        # SPM
        model = pybamm.lithium_ion.SPM()
        sim = pybamm.Simulation(model)

        t_eval = np.linspace(0, 10, 2)
        sim.solve(t_eval)

        # mixed simulation and solution input
        # solution should be extracted from the simulation
        quick_plot = pybamm.QuickPlot([sim, sim.solution])
        quick_plot.plot(0)
>>>>>>> 5fedf673

    def test_loqs_spm_base(self):
        t_eval = np.linspace(0, 10, 2)

        # SPM
        for model in [pybamm.lithium_ion.SPM(), pybamm.lead_acid.LOQS()]:
            geometry = model.default_geometry
            param = model.default_parameter_values
            param.process_model(model)
            param.process_geometry(geometry)
            mesh = pybamm.Mesh(
                geometry, model.default_submesh_types, model.default_var_pts
            )
            disc = pybamm.Discretisation(mesh, model.default_spatial_methods)
            disc.process_model(model)
            solver = model.default_solver
            solution = solver.solve(model, t_eval)
            pybamm.QuickPlot(solution)

            # test quick plot of particle for spm
            if model.name == "Single Particle Model":
                output_variables = [
                    "X-averaged negative particle concentration [mol.m-3]",
                    "X-averaged positive particle concentration [mol.m-3]",
                    "Negative particle concentration [mol.m-3]",
                    "Positive particle concentration [mol.m-3]",
                ]
                pybamm.QuickPlot(solution, output_variables)

    def test_failure(self):
        with self.assertRaisesRegex(TypeError, "solutions must be"):
            pybamm.QuickPlot(1)


if __name__ == "__main__":
    print("Add -v for more debug output")
    import sys

    if "-v" in sys.argv:
        debug = True
    pybamm.settings.debug_mode = True
    unittest.main()<|MERGE_RESOLUTION|>--- conflicted
+++ resolved
@@ -126,10 +126,7 @@
         # Test different inputs
         quick_plot = pybamm.QuickPlot(
             [solution, solution],
-<<<<<<< HEAD
-=======
             ["a"],
->>>>>>> 5fedf673
             colors=["r", "g", "b"],
             linestyles=["-", "--"],
             figsize=(1, 2),
@@ -140,28 +137,6 @@
         self.assertEqual(quick_plot.figsize, (1, 2))
         self.assertEqual(quick_plot.labels, ["sol 1", "sol 2"])
 
-<<<<<<< HEAD
-        # Test different time formats
-        quick_plot = pybamm.QuickPlot(solution)
-        self.assertEqual(quick_plot.time_scale, 1)
-        quick_plot = pybamm.QuickPlot(solution, time_format="seconds")
-        self.assertEqual(quick_plot.time_scale, 1)
-        quick_plot = pybamm.QuickPlot(solution, time_format="minutes")
-        self.assertEqual(quick_plot.time_scale, 1 / 60)
-        quick_plot = pybamm.QuickPlot(solution, time_format="hours")
-        self.assertEqual(quick_plot.time_scale, 1 / 3600)
-        with self.assertRaisesRegex(ValueError, "time format"):
-            pybamm.QuickPlot(solution, time_format="bad format")
-        # long solution defaults to hours instead of seconds
-        solution_long = solver.solve(model, np.linspace(0, 1e5))
-        quick_plot = pybamm.QuickPlot(solution_long)
-        self.assertEqual(quick_plot.time_scale, 1 / 3600)
-
-        # Test errors
-        with self.assertRaisesRegex(ValueError, "Mismatching variable domains"):
-            pybamm.QuickPlot(solution, [["a", "b broadcasted"]])
-        model.variables["3D variable"] = disc.process_symbol(
-=======
         # Test different time units
         quick_plot = pybamm.QuickPlot(solution, ["a"])
         self.assertEqual(quick_plot.time_scale, 1)
@@ -192,18 +167,10 @@
 
         # Test 2D variables
         model.variables["2D variable"] = disc.process_symbol(
->>>>>>> 5fedf673
             pybamm.FullBroadcast(
                 1, "negative particle", {"secondary": "negative electrode"}
             )
         )
-<<<<<<< HEAD
-        with self.assertRaisesRegex(NotImplementedError, "Cannot plot 3D variables"):
-            pybamm.QuickPlot([solution, solution], ["3D variable"])
-        with self.assertRaisesRegex(ValueError, "labels"):
-            quick_plot = pybamm.QuickPlot(
-                [solution, solution], labels=["sol 1", "sol 2", "sol 3"]
-=======
         model.variables["Negative 2D variable"] = model.variables["2D variable"]
         quick_plot = pybamm.QuickPlot(solution, ["Negative 2D variable"])
         quick_plot.plot(0)
@@ -217,7 +184,6 @@
         with self.assertRaisesRegex(ValueError, "labels"):
             quick_plot = pybamm.QuickPlot(
                 [solution, solution], ["a"], labels=["sol 1", "sol 2", "sol 3"]
->>>>>>> 5fedf673
             )
 
         # No variable can be NaN
@@ -226,8 +192,6 @@
             ValueError, "All-NaN variable 'NaN variable' provided"
         ):
             pybamm.QuickPlot(solution, ["NaN variable"])
-<<<<<<< HEAD
-=======
 
     def test_spm_simulation(self):
         # SPM
@@ -241,7 +205,6 @@
         # solution should be extracted from the simulation
         quick_plot = pybamm.QuickPlot([sim, sim.solution])
         quick_plot.plot(0)
->>>>>>> 5fedf673
 
     def test_loqs_spm_base(self):
         t_eval = np.linspace(0, 10, 2)
