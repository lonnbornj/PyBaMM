#
# Tests for external submodels
#
import pybamm
import unittest
import numpy as np


class TestExternalThermalModels(unittest.TestCase):
    def test_external_lumped_temperature(self):
<<<<<<< HEAD
        model_options = {"thermal": "lumped", "external submodels": ["thermal"]}
=======
        model_options = {"thermal": "x-lumped", "external submodels": ["thermal"]}
>>>>>>> 131e3550
        model = pybamm.lithium_ion.SPMe(model_options)
        sim = pybamm.Simulation(model)

        t_eval = np.linspace(0, 100, 3)

        T_av = 0

        for i in np.arange(1, len(t_eval) - 1):
            dt = t_eval[i + 1] - t_eval[i]
            external_variables = {"X-averaged cell temperature": T_av}
            T_av += 1
            sim.step(dt, external_variables=external_variables)

    def test_external_temperature(self):

        model_options = {"thermal": "x-full", "external submodels": ["thermal"]}

        model = pybamm.lithium_ion.SPM(model_options)

        neg_pts = 5
        sep_pts = 3
        pos_pts = 5
        tot_pts = neg_pts + sep_pts + pos_pts

        var_pts = {
            pybamm.standard_spatial_vars.x_n: neg_pts,
            pybamm.standard_spatial_vars.x_s: sep_pts,
            pybamm.standard_spatial_vars.x_p: pos_pts,
            pybamm.standard_spatial_vars.r_n: 5,
            pybamm.standard_spatial_vars.r_p: 5,
        }

        sim = pybamm.Simulation(model, var_pts=var_pts)

        t_eval = np.linspace(0, 100, 3)
        x = np.linspace(0, 1, tot_pts)

        for i in np.arange(1, len(t_eval) - 1):
            dt = t_eval[i + 1] - t_eval[i]
            T = (np.sin(2 * np.pi * x) * np.sin(2 * np.pi * 100 * t_eval[i]))[
                :, np.newaxis
            ]
            external_variables = {"Cell temperature": T}
            sim.step(dt, external_variables=external_variables)

    @unittest.skipIf(not pybamm.have_idaklu(), "idaklu solver is not installed")
    def test_dae_external_temperature(self):

        model_options = {"thermal": "x-full", "external submodels": ["thermal"]}

        model = pybamm.lithium_ion.DFN(model_options)

        neg_pts = 5
        sep_pts = 3
        pos_pts = 5
        tot_pts = neg_pts + sep_pts + pos_pts

        var_pts = {
            pybamm.standard_spatial_vars.x_n: neg_pts,
            pybamm.standard_spatial_vars.x_s: sep_pts,
            pybamm.standard_spatial_vars.x_p: pos_pts,
            pybamm.standard_spatial_vars.r_n: 5,
            pybamm.standard_spatial_vars.r_p: 5,
        }

        solver = pybamm.IDAKLUSolver()
        sim = pybamm.Simulation(model, var_pts=var_pts, solver=solver)
        sim.build()

        t_eval = np.linspace(0, 100, 3)
        x = np.linspace(0, 1, tot_pts)

        for i in np.arange(1, len(t_eval) - 1):
            dt = t_eval[i + 1] - t_eval[i]
            T = (np.sin(2 * np.pi * x) * np.sin(2 * np.pi * 100 * t_eval[i]))[
                :, np.newaxis
            ]
            external_variables = {"Cell temperature": T}
            sim.step(dt, external_variables=external_variables)


if __name__ == "__main__":
    print("Add -v for more debug output")
    import sys

    if "-v" in sys.argv:
        debug = True
    unittest.main()<|MERGE_RESOLUTION|>--- conflicted
+++ resolved
@@ -8,11 +8,7 @@
 
 class TestExternalThermalModels(unittest.TestCase):
     def test_external_lumped_temperature(self):
-<<<<<<< HEAD
         model_options = {"thermal": "lumped", "external submodels": ["thermal"]}
-=======
-        model_options = {"thermal": "x-lumped", "external submodels": ["thermal"]}
->>>>>>> 131e3550
         model = pybamm.lithium_ion.SPMe(model_options)
         sim = pybamm.Simulation(model)
 
@@ -22,7 +18,7 @@
 
         for i in np.arange(1, len(t_eval) - 1):
             dt = t_eval[i + 1] - t_eval[i]
-            external_variables = {"X-averaged cell temperature": T_av}
+            external_variables = {"Volume-averaged cell temperature": T_av}
             T_av += 1
             sim.step(dt, external_variables=external_variables)
 
